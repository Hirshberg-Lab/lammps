/* ----------------------------------------------------------------------
   LAMMPS - Large-scale Atomic/Molecular Massively Parallel Simulator
   http://lammps.sandia.gov, Sandia National Laboratories
   Steve Plimpton, sjplimp@sandia.gov

   Copyright (2003) Sandia Corporation.  Under the terms of Contract
   DE-AC04-94AL85000 with Sandia Corporation, the U.S. Government retains
   certain rights in this software.  This software is distributed under
   the GNU General Public License.

   See the README file in the top-level LAMMPS directory.
------------------------------------------------------------------------- */

/* ------------------------------------------------------------------------
   Contributing authors: Julien Tranchida (SNL)
                         Aidan Thompson (SNL)

   Please cite the related publication:
   Tranchida, J., Plimpton, S. J., Thibaudeau, P., & Thompson, A. P. (2018).
   Massively parallel symplectic algorithm for coupled magnetic spin dynamics
   and molecular dynamics. Journal of Computational Physics.
------------------------------------------------------------------------- */

#include "pair_spin_magelec.h"
#include <mpi.h>
#include <cmath>
#include <cstring>
#include "atom.h"
#include "comm.h"
#include "error.h"
#include "fix.h"
#include "force.h"
#include "neigh_list.h"
#include "memory.h"
#include "modify.h"
#include "update.h"
#include "utils.h"

using namespace LAMMPS_NS;

/* ---------------------------------------------------------------------- */

PairSpinMagelec::~PairSpinMagelec()
{
  if (allocated) {
    memory->destroy(setflag);
    memory->destroy(cut_spin_magelec);
    memory->destroy(ME);
    memory->destroy(ME_mech);
    memory->destroy(v_mex);
    memory->destroy(v_mey);
    memory->destroy(v_mez);
    memory->destroy(cutsq); // to be deteled
    memory->destroy(emag);
  }
}

/* ----------------------------------------------------------------------
   global settings
------------------------------------------------------------------------- */

void PairSpinMagelec::settings(int narg, char **arg)
{

  PairSpin::settings(narg,arg);

  cut_spin_magelec_global = force->numeric(FLERR,arg[0]);

  // reset cutoffs that have been explicitly set

  if (allocated) {
    int i,j;
    for (i = 1; i <= atom->ntypes; i++)
      for (j = i+1; j <= atom->ntypes; j++)
        if (setflag[i][j]) {
          cut_spin_magelec[i][j] = cut_spin_magelec_global;
        }
  }

}

/* ----------------------------------------------------------------------
   set coeffs for one or more type spin pairs (only one for now)
------------------------------------------------------------------------- */

void PairSpinMagelec::coeff(int narg, char **arg)
{
  if (!allocated) allocate();

  // check if args correct

  if (strcmp(arg[2],"magelec") != 0)
    error->all(FLERR,"Incorrect args in pair_style command");
  if (narg != 8)
    error->all(FLERR,"Incorrect args in pair_style command");

  int ilo,ihi,jlo,jhi;
  force->bounds(FLERR,arg[0],atom->ntypes,ilo,ihi);
  force->bounds(FLERR,arg[1],atom->ntypes,jlo,jhi);

  const double rij = force->numeric(FLERR,arg[3]);
  const double magelec = (force->numeric(FLERR,arg[4]));
  double mex = force->numeric(FLERR,arg[5]);
  double mey = force->numeric(FLERR,arg[6]);
  double mez = force->numeric(FLERR,arg[7]);

  double inorm = 1.0/(mex*mex+mey*mey+mez*mez);
  mex *= inorm;
  mey *= inorm;
  mez *= inorm;

  int count = 0;
  for (int i = ilo; i <= ihi; i++) {
    for (int j = MAX(jlo,i); j <= jhi; j++) {
      cut_spin_magelec[i][j] = rij;
      ME[i][j] = magelec/hbar;
      ME_mech[i][j] = magelec;
      v_mex[i][j] = mex;
      v_mey[i][j] = mey;
      v_mez[i][j] = mez;
      setflag[i][j] = 1;
      count++;
    }
  }
  if (count == 0)
    error->all(FLERR,"Incorrect args in pair_style command");
<<<<<<< HEAD
}

/* ----------------------------------------------------------------------
   init specific to this pair style
------------------------------------------------------------------------- */

void PairSpinMagelec::init_style()
{
  if (!atom->sp_flag)
    error->all(FLERR,"Pair spin requires atom/spin style");

  // need a full neighbor list

  int irequest = neighbor->request(this,instance_me);
  neighbor->requests[irequest]->half = 0;
  neighbor->requests[irequest]->full = 1;

  // checking if nve/spin is a listed fix

  int ifix = 0;
  while (ifix < modify->nfix) {
    if (strcmp(modify->fix[ifix]->style,"nve/spin") == 0) break;
    if (strcmp(modify->fix[ifix]->style,"neb/spin") == 0) break;
    ifix++;
  }
  if ((ifix == modify->nfix) && (comm->me == 0))
    error->warning(FLERR,"Using pair/spin style without nve/spin or neb/spin");

  // get the lattice_flag from nve/spin

  for (int i = 0; i < modify->nfix; i++) {
    if (strcmp(modify->fix[i]->style,"nve/spin") == 0) {
      lockfixnvespin = (FixNVESpin *) modify->fix[i];
      lattice_flag = lockfixnvespin->lattice_flag;
    }
  }

=======
>>>>>>> 5e3fe197
}

/* ----------------------------------------------------------------------
   init for one type pair i,j and corresponding j,i
------------------------------------------------------------------------- */

double PairSpinMagelec::init_one(int i, int j)
{
  if (setflag[i][j] == 0) error->all(FLERR,"All pair coeffs are not set");

  ME[j][i] = ME[i][j];
  ME_mech[j][i] = ME_mech[i][j];
  v_mex[j][i] = v_mex[i][j];
  v_mey[j][i] = v_mey[i][j];
  v_mez[j][i] = v_mez[i][j];
  cut_spin_magelec[j][i] = cut_spin_magelec[i][j];

  return cut_spin_magelec_global;
}

/* ----------------------------------------------------------------------
   extract the larger cutoff
------------------------------------------------------------------------- */

void *PairSpinMagelec::extract(const char *str, int &dim)
{
  dim = 0;
  if (strcmp(str,"cut") == 0) return (void *) &cut_spin_magelec_global;
  return NULL;
}


/* ---------------------------------------------------------------------- */

void PairSpinMagelec::compute(int eflag, int vflag)
{
  int i,j,ii,jj,inum,jnum,itype,jtype;
  double evdwl, ecoul;
  double xi[3], eij[3];
  double delx,dely,delz;
  double spi[3], spj[3];
  double fi[3], fmi[3];
  double local_cut2;
  double rsq, inorm;
  int *ilist,*jlist,*numneigh,**firstneigh;

  evdwl = ecoul = 0.0;
  ev_init(eflag,vflag);

  double **x = atom->x;
  double **f = atom->f;
  double **fm = atom->fm;
  double **sp = atom->sp;
  int *type = atom->type;
  int nlocal = atom->nlocal;
  int newton_pair = force->newton_pair;

  inum = list->inum;
  ilist = list->ilist;
  numneigh = list->numneigh;
  firstneigh = list->firstneigh;

  // checking size of emag

  if (nlocal_max < nlocal) {                    // grow emag lists if necessary
    nlocal_max = nlocal;
    memory->grow(emag,nlocal_max,"pair/spin:emag");
  }

  // magneto-electric computation
  // loop over atoms and their neighbors

  for (ii = 0; ii < inum; ii++) {
    i = ilist[ii];
    itype = type[i];

    jlist = firstneigh[i];
    jnum = numneigh[i];
    xi[0] = x[i][0];
    xi[1] = x[i][1];
    xi[2] = x[i][2];
    spi[0] = sp[i][0];
    spi[1] = sp[i][1];
    spi[2] = sp[i][2];
    emag[i] = 0.0;

    // loop on neighbors

    for (jj = 0; jj < jnum; jj++) {
      j = jlist[jj];
      j &= NEIGHMASK;
      jtype = type[j];

      spj[0] = sp[j][0];
      spj[1] = sp[j][1];
      spj[2] = sp[j][2];

      evdwl = 0.0;
      fi[0] = fi[1] = fi[2] = 0.0;
      fmi[0] = fmi[1] = fmi[2] = 0.0;

      delx = xi[0] - x[j][0];
      dely = xi[1] - x[j][1];
      delz = xi[2] - x[j][2];
      rsq = delx*delx + dely*dely + delz*delz;
      inorm = 1.0/sqrt(rsq);
      eij[0] = -inorm*delx;
      eij[1] = -inorm*dely;
      eij[2] = -inorm*delz;

      local_cut2 = cut_spin_magelec[itype][jtype]*cut_spin_magelec[itype][jtype];

      // compute me interaction

      if (rsq <= local_cut2) {
        compute_magelec(i,j,eij,fmi,spj);
        if (lattice_flag) {
          compute_magelec_mech(i,j,fi,spi,spj);
        }
      }

      f[i][0] += fi[0];
      f[i][1] += fi[1];
      f[i][2] += fi[2];
      fm[i][0] += fmi[0];
      fm[i][1] += fmi[1];
      fm[i][2] += fmi[2];

      if (eflag) {
        evdwl -= (spi[0]*fmi[0] + spi[1]*fmi[1] + spi[2]*fmi[2]);
        evdwl *= 0.5*hbar;
        emag[i] += evdwl;
      } else evdwl = 0.0;

      if (evflag) ev_tally_xyz(i,j,nlocal,newton_pair,
          evdwl,ecoul,fi[0],fi[1],fi[2],delx,dely,delz);
    }
  }

  if (vflag_fdotr) virial_fdotr_compute();

}

/* ----------------------------------------------------------------------
   update the pair interactions fmi acting on the spin ii
------------------------------------------------------------------------- */

void PairSpinMagelec::compute_single_pair(int ii, double fmi[3])
{
  int *type = atom->type;
  double **x = atom->x;
  double **sp = atom->sp;
  double local_cut2;
  double xi[3], eij[3];
  double delx,dely,delz;
  double spj[3];

  int j,jnum,itype,jtype,ntypes;
  int k,locflag;
  int *jlist,*numneigh,**firstneigh;

  double rsq, inorm;

  numneigh = list->numneigh;
  firstneigh = list->firstneigh;

  // check if interaction applies to type of ii

  itype = type[ii];
  ntypes = atom->ntypes;
  locflag = 0;
  k = 1;
  while (k <= ntypes) {
    if (k <= itype) {
      if (setflag[k][itype] == 1) {
        locflag =1;
        break;
      }
      k++;
    } else if (k > itype) {
      if (setflag[itype][k] == 1) {
        locflag =1;
        break;
      }
      k++;
    } else error->all(FLERR,"Wrong type number");
  }
<<<<<<< HEAD

  // if interaction applies to type ii,
  // locflag = 1 and compute pair interaction

  if (locflag == 1) {

    xi[0] = x[ii][0];
    xi[1] = x[ii][1];
    xi[2] = x[ii][2];

    jlist = firstneigh[ii];
    jnum = numneigh[ii];

    for (int jj = 0; jj < jnum; jj++) {

      j = jlist[jj];
      j &= NEIGHMASK;
      jtype = type[j];
      local_cut2 = cut_spin_magelec[itype][jtype]*cut_spin_magelec[itype][jtype];

      spj[0] = sp[j][0];
      spj[1] = sp[j][1];
      spj[2] = sp[j][2];

      delx = xi[0] - x[j][0];
      dely = xi[1] - x[j][1];
      delz = xi[2] - x[j][2];
      rsq = delx*delx + dely*dely + delz*delz;
      inorm = 1.0/sqrt(rsq);
      eij[0] = -inorm*delx;
      eij[1] = -inorm*dely;
      eij[2] = -inorm*delz;

=======

  // if interaction applies to type ii,
  // locflag = 1 and compute pair interaction

  if (locflag == 1) {

    xi[0] = x[ii][0];
    xi[1] = x[ii][1];
    xi[2] = x[ii][2];

    jlist = firstneigh[ii];
    jnum = numneigh[ii];

    for (int jj = 0; jj < jnum; jj++) {

      j = jlist[jj];
      j &= NEIGHMASK;
      jtype = type[j];
      local_cut2 = cut_spin_magelec[itype][jtype]*cut_spin_magelec[itype][jtype];

      spj[0] = sp[j][0];
      spj[1] = sp[j][1];
      spj[2] = sp[j][2];

      delx = xi[0] - x[j][0];
      dely = xi[1] - x[j][1];
      delz = xi[2] - x[j][2];
      rsq = delx*delx + dely*dely + delz*delz;
      inorm = 1.0/sqrt(rsq);
      eij[0] = -inorm*delx;
      eij[1] = -inorm*dely;
      eij[2] = -inorm*delz;

>>>>>>> 5e3fe197
      if (rsq <= local_cut2) {
        compute_magelec(ii,j,eij,fmi,spj);
      }
    }
  }
}

/* ---------------------------------------------------------------------- */

void PairSpinMagelec::compute_magelec(int i, int j, double eij[3], double fmi[3], double spj[3])
{
  int *type = atom->type;
  int itype, jtype;
  double meix,meiy,meiz;
  double vx,vy,vz;
  itype = type[i];
  jtype = type[j];

  vx = v_mex[itype][jtype];
  vy = v_mey[itype][jtype];
  vz = v_mez[itype][jtype];

  meix = (vy*eij[2] - vz*eij[1]);
  meiy = (vz*eij[0] - vx*eij[2]);
  meiz = (vx*eij[1] - vy*eij[0]);

  meix *= ME[itype][jtype];
  meiy *= ME[itype][jtype];
  meiz *= ME[itype][jtype];

  fmi[0] += (spj[1]*meiz - spj[2]*meiy);
  fmi[1] += (spj[2]*meix - spj[0]*meiz);
  fmi[2] += (spj[0]*meiy - spj[1]*meix);
}

/* ---------------------------------------------------------------------- */

void PairSpinMagelec::compute_magelec_mech(int i, int j, double fi[3], double spi[3], double spj[3])
{
  int *type = atom->type;
  int itype, jtype;
  itype = type[i];
  jtype = type[j];

  double meix,meiy,meiz;
  double vx, vy, vz;

  vx = v_mex[itype][jtype];
  vy = v_mey[itype][jtype];
  vz = v_mez[itype][jtype];

  meix = (spi[1]*spi[2] - spi[2]*spj[1]);
  meiy = (spi[2]*spi[0] - spi[0]*spj[2]);
  meiz = (spi[0]*spi[1] - spi[1]*spj[0]);

  meix *= ME_mech[itype][jtype];
  meiy *= ME_mech[itype][jtype];
  meiz *= ME_mech[itype][jtype];

  fi[0] += (meiy*vz - meiz*vy);
  fi[1] += (meiz*vx - meix*vz);
  fi[2] += (meix*vy - meiy*vx);

}

/* ----------------------------------------------------------------------
   allocate all arrays
------------------------------------------------------------------------- */

void PairSpinMagelec::allocate()
{
  allocated = 1;
  int n = atom->ntypes;

  memory->create(setflag,n+1,n+1,"pair:setflag");
  for (int i = 1; i <= n; i++)
    for (int j = i; j <= n; j++)
      setflag[i][j] = 0;

  memory->create(cut_spin_magelec,n+1,n+1,"pair/spin/me:cut_spin_magelec");
  memory->create(ME,n+1,n+1,"pair/spin/me:ME");
  memory->create(ME_mech,n+1,n+1,"pair/spin/me:ME_mech");
  memory->create(v_mex,n+1,n+1,"pair/spin/me:ME_vector_x");
  memory->create(v_mey,n+1,n+1,"pair/spin/me:ME_vector_y");
  memory->create(v_mez,n+1,n+1,"pair/spin/me:ME_vector_z");
  memory->create(cutsq,n+1,n+1,"pair:cutsq");
}

/* ----------------------------------------------------------------------
   proc 0 writes to restart file
------------------------------------------------------------------------- */

void PairSpinMagelec::write_restart(FILE *fp)
{
  write_restart_settings(fp);

  int i,j;
  for (i = 1; i <= atom->ntypes; i++)
    for (j = i; j <= atom->ntypes; j++) {
      fwrite(&setflag[i][j],sizeof(int),1,fp);
      if (setflag[i][j]) {
        fwrite(&ME[i][j],sizeof(double),1,fp);
        fwrite(&v_mex[i][j],sizeof(double),1,fp);
        fwrite(&v_mey[i][j],sizeof(double),1,fp);
        fwrite(&v_mez[i][j],sizeof(double),1,fp);
        fwrite(&cut_spin_magelec[i][j],sizeof(double),1,fp);
      }
    }
}

/* ----------------------------------------------------------------------
   proc 0 reads from restart file, bcasts
------------------------------------------------------------------------- */

void PairSpinMagelec::read_restart(FILE *fp)
{
  read_restart_settings(fp);

  allocate();

  int i,j;
  int me = comm->me;
  for (i = 1; i <= atom->ntypes; i++) {
    for (j = i; j <= atom->ntypes; j++) {
      if (me == 0) utils::sfread(FLERR,&setflag[i][j],sizeof(int),1,fp,NULL,error);
      MPI_Bcast(&setflag[i][j],1,MPI_INT,0,world);
      if (setflag[i][j]) {
        if (me == 0) {
          utils::sfread(FLERR,&ME[i][j],sizeof(double),1,fp,NULL,error);
          utils::sfread(FLERR,&v_mex[i][j],sizeof(double),1,fp,NULL,error);
          utils::sfread(FLERR,&v_mey[i][j],sizeof(double),1,fp,NULL,error);
          utils::sfread(FLERR,&v_mez[i][j],sizeof(double),1,fp,NULL,error);
          utils::sfread(FLERR,&cut_spin_magelec[i][j],sizeof(double),1,fp,NULL,error);
        }
        MPI_Bcast(&ME[i][j],1,MPI_DOUBLE,0,world);
        MPI_Bcast(&v_mex[i][j],1,MPI_DOUBLE,0,world);
        MPI_Bcast(&v_mey[i][j],1,MPI_DOUBLE,0,world);
        MPI_Bcast(&v_mez[i][j],1,MPI_DOUBLE,0,world);
        MPI_Bcast(&cut_spin_magelec[i][j],1,MPI_DOUBLE,0,world);
      }
    }
  }
}

/* ----------------------------------------------------------------------
   proc 0 writes to restart file
------------------------------------------------------------------------- */

void PairSpinMagelec::write_restart_settings(FILE *fp)
{
  fwrite(&cut_spin_magelec_global,sizeof(double),1,fp);
  fwrite(&offset_flag,sizeof(int),1,fp);
  fwrite(&mix_flag,sizeof(int),1,fp);
}

/* ----------------------------------------------------------------------
   proc 0 reads from restart file, bcasts
------------------------------------------------------------------------- */

void PairSpinMagelec::read_restart_settings(FILE *fp)
{
  if (comm->me == 0) {
    utils::sfread(FLERR,&cut_spin_magelec_global,sizeof(double),1,fp,NULL,error);
    utils::sfread(FLERR,&offset_flag,sizeof(int),1,fp,NULL,error);
    utils::sfread(FLERR,&mix_flag,sizeof(int),1,fp,NULL,error);
  }
  MPI_Bcast(&cut_spin_magelec_global,1,MPI_DOUBLE,0,world);
  MPI_Bcast(&offset_flag,1,MPI_INT,0,world);
  MPI_Bcast(&mix_flag,1,MPI_INT,0,world);
}<|MERGE_RESOLUTION|>--- conflicted
+++ resolved
@@ -124,46 +124,6 @@
   }
   if (count == 0)
     error->all(FLERR,"Incorrect args in pair_style command");
-<<<<<<< HEAD
-}
-
-/* ----------------------------------------------------------------------
-   init specific to this pair style
-------------------------------------------------------------------------- */
-
-void PairSpinMagelec::init_style()
-{
-  if (!atom->sp_flag)
-    error->all(FLERR,"Pair spin requires atom/spin style");
-
-  // need a full neighbor list
-
-  int irequest = neighbor->request(this,instance_me);
-  neighbor->requests[irequest]->half = 0;
-  neighbor->requests[irequest]->full = 1;
-
-  // checking if nve/spin is a listed fix
-
-  int ifix = 0;
-  while (ifix < modify->nfix) {
-    if (strcmp(modify->fix[ifix]->style,"nve/spin") == 0) break;
-    if (strcmp(modify->fix[ifix]->style,"neb/spin") == 0) break;
-    ifix++;
-  }
-  if ((ifix == modify->nfix) && (comm->me == 0))
-    error->warning(FLERR,"Using pair/spin style without nve/spin or neb/spin");
-
-  // get the lattice_flag from nve/spin
-
-  for (int i = 0; i < modify->nfix; i++) {
-    if (strcmp(modify->fix[i]->style,"nve/spin") == 0) {
-      lockfixnvespin = (FixNVESpin *) modify->fix[i];
-      lattice_flag = lockfixnvespin->lattice_flag;
-    }
-  }
-
-=======
->>>>>>> 5e3fe197
 }
 
 /* ----------------------------------------------------------------------
@@ -351,7 +311,6 @@
       k++;
     } else error->all(FLERR,"Wrong type number");
   }
-<<<<<<< HEAD
 
   // if interaction applies to type ii,
   // locflag = 1 and compute pair interaction
@@ -385,41 +344,6 @@
       eij[1] = -inorm*dely;
       eij[2] = -inorm*delz;
 
-=======
-
-  // if interaction applies to type ii,
-  // locflag = 1 and compute pair interaction
-
-  if (locflag == 1) {
-
-    xi[0] = x[ii][0];
-    xi[1] = x[ii][1];
-    xi[2] = x[ii][2];
-
-    jlist = firstneigh[ii];
-    jnum = numneigh[ii];
-
-    for (int jj = 0; jj < jnum; jj++) {
-
-      j = jlist[jj];
-      j &= NEIGHMASK;
-      jtype = type[j];
-      local_cut2 = cut_spin_magelec[itype][jtype]*cut_spin_magelec[itype][jtype];
-
-      spj[0] = sp[j][0];
-      spj[1] = sp[j][1];
-      spj[2] = sp[j][2];
-
-      delx = xi[0] - x[j][0];
-      dely = xi[1] - x[j][1];
-      delz = xi[2] - x[j][2];
-      rsq = delx*delx + dely*dely + delz*delz;
-      inorm = 1.0/sqrt(rsq);
-      eij[0] = -inorm*delx;
-      eij[1] = -inorm*dely;
-      eij[2] = -inorm*delz;
-
->>>>>>> 5e3fe197
       if (rsq <= local_cut2) {
         compute_magelec(ii,j,eij,fmi,spj);
       }
