/* -*- c++ -*- ----------------------------------------------------------
   LAMMPS - Large-scale Atomic/Molecular Massively Parallel Simulator
   https://lammps.sandia.gov/, Sandia National Laboratories
   Steve Plimpton, sjplimp@sandia.gov

   Copyright (2003) Sandia Corporation.  Under the terms of Contract
   DE-AC04-94AL85000 with Sandia Corporation, the U.S. Government retains
   certain rights in this software.  This software is distributed under
   the GNU General Public License.

   See the README file in the top-level LAMMPS directory.
------------------------------------------------------------------------- */

#ifdef NPAIR_CLASS
// clang-format off
NPairStyle(skip/half/size,
           NPairSkipSize,
<<<<<<< HEAD
           NP_SKIP | NP_SIZE | NP_HALF | NP_FULL | NP_NSQ | NP_BIN | NP_MULTI |
           NP_NEWTON | NP_NEWTOFF | NP_ORTHO | NP_TRI);
// clang-format on
=======
           NP_SKIP | NP_SIZE | NP_HALF | NP_FULL | NP_NSQ | NP_BIN | NP_MULTI | NP_MULTI_OLD |
           NP_NEWTON | NP_NEWTOFF | NP_ORTHO | NP_TRI)

>>>>>>> 6740959c
#else

#ifndef LMP_NPAIR_SKIP_SIZE_H
#define LMP_NPAIR_SKIP_SIZE_H

#include "npair.h"

namespace LAMMPS_NS {

class NPairSkipSize : public NPair {
 public:
  NPairSkipSize(class LAMMPS *);
  ~NPairSkipSize() {}
  void build(class NeighList *);
};

}

#endif
#endif

/* ERROR/WARNING messages:

E: Neighbor list overflow, boost neigh_modify one

UNDOCUMENTED

*/<|MERGE_RESOLUTION|>--- conflicted
+++ resolved
@@ -12,18 +12,12 @@
 ------------------------------------------------------------------------- */
 
 #ifdef NPAIR_CLASS
-// clang-format off
+
 NPairStyle(skip/half/size,
            NPairSkipSize,
-<<<<<<< HEAD
-           NP_SKIP | NP_SIZE | NP_HALF | NP_FULL | NP_NSQ | NP_BIN | NP_MULTI |
-           NP_NEWTON | NP_NEWTOFF | NP_ORTHO | NP_TRI);
-// clang-format on
-=======
            NP_SKIP | NP_SIZE | NP_HALF | NP_FULL | NP_NSQ | NP_BIN | NP_MULTI | NP_MULTI_OLD |
            NP_NEWTON | NP_NEWTOFF | NP_ORTHO | NP_TRI)
 
->>>>>>> 6740959c
 #else
 
 #ifndef LMP_NPAIR_SKIP_SIZE_H
