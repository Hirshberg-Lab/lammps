--- conflicted
+++ resolved
@@ -39,10 +39,7 @@
   void post_force(int) override;
   void post_force_respa(int, int, int) override;
   void min_post_force(int) override;
-<<<<<<< HEAD
-=======
   void post_run() override;
->>>>>>> c4a76103
 
   double memory_usage() override;
   void grow_arrays(int) override;
@@ -83,10 +80,7 @@
   int molecular;                             // copy of atom->molecular
   double *bond_distance, *angle_distance;    // constraint distances
   double kbond;                              // force constant for restraint
-<<<<<<< HEAD
-=======
   double ebond;                              // energy of bond restraints
->>>>>>> c4a76103
 
   class FixRespa *fix_respa;    // rRESPA fix needed by SHAKE
   int nlevels_respa;            // copies of needed rRESPA variables
