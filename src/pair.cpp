/* ----------------------------------------------------------------------
   LAMMPS - Large-scale Atomic/Molecular Massively Parallel Simulator
   http://lammps.sandia.gov, Sandia National Laboratories
   Steve Plimpton, sjplimp@sandia.gov

   Copyright (2003) Sandia Corporation.  Under the terms of Contract
   DE-AC04-94AL85000 with Sandia Corporation, the U.S. Government retains
   certain rights in this software.  This software is distributed under
   the GNU General Public License.

   See the README file in the top-level LAMMPS directory.
------------------------------------------------------------------------- */

/* ----------------------------------------------------------------------
   Contributing author: Paul Crozier (SNL)
------------------------------------------------------------------------- */

#include "pair.h"
#include <mpi.h>
#include <cfloat>    // IWYU pragma: keep
#include <climits>   // IWYU pragma: keep
#include <cmath>
#include <cstring>
#include "atom.h"
#include "neighbor.h"
#include "domain.h"
#include "comm.h"
#include "force.h"
#include "kspace.h"
#include "compute.h"
#include "suffix.h"
#include "atom_masks.h"
#include "memory.h"
#include "math_const.h"
#include "error.h"

using namespace LAMMPS_NS;
using namespace MathConst;

enum{NONE,RLINEAR,RSQ,BMP};

// allocate space for static class instance variable and initialize it

int Pair::instance_total = 0;

/* ---------------------------------------------------------------------- */

Pair::Pair(LAMMPS *lmp) : Pointers(lmp)
{
  instance_me = instance_total++;

  eng_vdwl = eng_coul = 0.0;

  comm_forward = comm_reverse = comm_reverse_off = 0;

  single_enable = 1;
  single_hessian_enable = 0;
  restartinfo = 1;
  respa_enable = 0;
  one_coeff = 0;
  no_virial_fdotr_compute = 0;
  writedata = 0;
  ghostneigh = 0;

  nextra = 0;
  pvector = NULL;
  single_extra = 0;
  svector = NULL;

  setflag = NULL;
  cutsq = NULL;

<<<<<<< HEAD
  ewaldflag = pppmflag = msmflag = dispersionflag = tip4pflag = dipoleflag = 0;
=======
  ewaldflag = pppmflag = msmflag = dispersionflag = tip4pflag = dipoleflag = spinflag = 0;
>>>>>>> 5e3fe197
  reinitflag = 1;
  centroidstressflag = 4;

  // pair_modify settings

  compute_flag = 1;
  manybody_flag = 0;
  offset_flag = 0;
  mix_flag = GEOMETRIC;
  tail_flag = 0;
  etail = ptail = etail_ij = ptail_ij = 0.0;
  ncoultablebits = 12;
  ndisptablebits = 12;
  tabinner = sqrt(2.0);
  tabinner_disp = sqrt(2.0);
  ftable = NULL;
  fdisptable = NULL;

  allocated = 0;
  suffix_flag = Suffix::NONE;

  maxeatom = maxvatom = maxcvatom = 0;
  eatom = NULL;
  vatom = NULL;
  cvatom = NULL;

  num_tally_compute = 0;
  list_tally_compute = NULL;

  nondefault_history_transfer = 0;
  beyond_contact = 0;

  // KOKKOS per-fix data masks

  execution_space = Host;
  datamask_read = ALL_MASK;
  datamask_modify = ALL_MASK;

  copymode = 0;
}

/* ---------------------------------------------------------------------- */

Pair::~Pair()
{
  num_tally_compute = 0;
  memory->sfree((void *) list_tally_compute);
  list_tally_compute = NULL;

  if (copymode) return;

  memory->destroy(eatom);
  memory->destroy(vatom);
  memory->destroy(cvatom);
}

/* ----------------------------------------------------------------------
   modify parameters of the pair style
   pair_hybrid has its own version of this routine
     to apply modifications to each of its sub-styles
------------------------------------------------------------------------- */

void Pair::modify_params(int narg, char **arg)
{
  if (narg == 0) error->all(FLERR,"Illegal pair_modify command");

  int iarg = 0;
  while (iarg < narg) {
    if (strcmp(arg[iarg],"mix") == 0) {
      if (iarg+2 > narg) error->all(FLERR,"Illegal pair_modify command");
      if (strcmp(arg[iarg+1],"geometric") == 0) mix_flag = GEOMETRIC;
      else if (strcmp(arg[iarg+1],"arithmetic") == 0) mix_flag = ARITHMETIC;
      else if (strcmp(arg[iarg+1],"sixthpower") == 0) mix_flag = SIXTHPOWER;
      else error->all(FLERR,"Illegal pair_modify command");
      iarg += 2;
    } else if (strcmp(arg[iarg],"shift") == 0) {
      if (iarg+2 > narg) error->all(FLERR,"Illegal pair_modify command");
      if (strcmp(arg[iarg+1],"yes") == 0) offset_flag = 1;
      else if (strcmp(arg[iarg+1],"no") == 0) offset_flag = 0;
      else error->all(FLERR,"Illegal pair_modify command");
      iarg += 2;
    } else if (strcmp(arg[iarg],"table") == 0) {
      if (iarg+2 > narg) error->all(FLERR,"Illegal pair_modify command");
      ncoultablebits = force->inumeric(FLERR,arg[iarg+1]);
      if (ncoultablebits > (int)sizeof(float)*CHAR_BIT)
        error->all(FLERR,"Too many total bits for bitmapped lookup table");
      iarg += 2;
    } else if (strcmp(arg[iarg],"table/disp") == 0) {
      if (iarg+2 > narg) error->all(FLERR,"Illegal pair_modify command");
      ndisptablebits = force->inumeric(FLERR,arg[iarg+1]);
      if (ndisptablebits > (int)sizeof(float)*CHAR_BIT)
        error->all(FLERR,"Too many total bits for bitmapped lookup table");
      iarg += 2;
    } else if (strcmp(arg[iarg],"tabinner") == 0) {
      if (iarg+2 > narg) error->all(FLERR,"Illegal pair_modify command");
      tabinner = force->numeric(FLERR,arg[iarg+1]);
      iarg += 2;
    } else if (strcmp(arg[iarg],"tabinner/disp") == 0) {
      if (iarg+2 > narg) error->all(FLERR,"Illegal pair_modify command");
      tabinner_disp = force->numeric(FLERR,arg[iarg+1]);
      iarg += 2;
    } else if (strcmp(arg[iarg],"tail") == 0) {
      if (iarg+2 > narg) error->all(FLERR,"Illegal pair_modify command");
      if (strcmp(arg[iarg+1],"yes") == 0) tail_flag = 1;
      else if (strcmp(arg[iarg+1],"no") == 0) tail_flag = 0;
      else error->all(FLERR,"Illegal pair_modify command");
      iarg += 2;
    } else if (strcmp(arg[iarg],"compute") == 0) {
      if (iarg+2 > narg) error->all(FLERR,"Illegal pair_modify command");
      if (strcmp(arg[iarg+1],"yes") == 0) compute_flag = 1;
      else if (strcmp(arg[iarg+1],"no") == 0) compute_flag = 0;
      else error->all(FLERR,"Illegal pair_modify command");
      iarg += 2;
    } else if (strcmp(arg[iarg],"nofdotr") == 0) {
      if (iarg+2 > narg) error->all(FLERR,"Illegal pair_modify command");
      no_virial_fdotr_compute = 1;
      ++iarg;
    } else error->all(FLERR,"Illegal pair_modify command");
  }
}

/* ---------------------------------------------------------------------- */

void Pair::init()
{
  int i,j;

  if (offset_flag && tail_flag)
    error->all(FLERR,"Cannot have both pair_modify shift and tail set to yes");
  if (tail_flag && domain->dimension == 2)
    error->all(FLERR,"Cannot use pair tail corrections with 2d simulations");
  if (tail_flag && domain->nonperiodic && comm->me == 0)
    error->warning(FLERR,"Using pair tail corrections with non-periodic system");
  if (!compute_flag && tail_flag && comm->me == 0)
    error->warning(FLERR,"Using pair tail corrections with "
                   "pair_modify compute no");
  if (!compute_flag && offset_flag && comm->me == 0)
    error->warning(FLERR,"Using pair potential shift with "
                   "pair_modify compute no");

  // for manybody potentials
  // check if bonded exclusions could invalidate the neighbor list

  if (manybody_flag && atom->molecular) {
    int flag = 0;
    if (atom->nbonds > 0 && force->special_lj[1] == 0.0 &&
        force->special_coul[1] == 0.0) flag = 1;
    if (atom->nangles > 0 && force->special_lj[2] == 0.0 &&
        force->special_coul[2] == 0.0) flag = 1;
    if (atom->ndihedrals > 0 && force->special_lj[3] == 0.0 &&
        force->special_coul[3] == 0.0) flag = 1;
    if (flag && comm->me == 0)
      error->warning(FLERR,"Using a manybody potential with "
                     "bonds/angles/dihedrals and special_bond exclusions");
  }

  // I,I coeffs must be set
  // init_one() will check if I,J is set explicitly or inferred by mixing

  if (!allocated) error->all(FLERR,"All pair coeffs are not set");

  for (i = 1; i <= atom->ntypes; i++)
    if (setflag[i][i] == 0) error->all(FLERR,"All pair coeffs are not set");

  // style-specific initialization

  init_style();

  // call init_one() for each I,J
  // set cutsq for each I,J, used to neighbor
  // cutforce = max of all I,J cutoffs

  cutforce = 0.0;
  etail = ptail = 0.0;
  double cut;

  for (i = 1; i <= atom->ntypes; i++)
    for (j = i; j <= atom->ntypes; j++) {
      cut = init_one(i,j);
      cutsq[i][j] = cutsq[j][i] = cut*cut;
      cutforce = MAX(cutforce,cut);
      if (tail_flag) {
        etail += etail_ij;
        ptail += ptail_ij;
        if (i != j) {
          etail += etail_ij;
          ptail += ptail_ij;
        }
      }
    }
}

/* ----------------------------------------------------------------------
   reset all type-based params by invoking init_one() for each I,J
   called by fix adapt after it changes one or more params
------------------------------------------------------------------------- */

void Pair::reinit()
{
  // generalize this error message if reinit() is used by more than fix adapt

  if (!reinitflag)
    error->all(FLERR,"Fix adapt interface to this pair style not supported");

  etail = ptail = 0.0;

  for (int i = 1; i <= atom->ntypes; i++)
    for (int j = i; j <= atom->ntypes; j++) {
      init_one(i,j);
      if (tail_flag) {
        etail += etail_ij;
        ptail += ptail_ij;
        if (i != j) {
          etail += etail_ij;
          ptail += ptail_ij;
        }
      }
    }
}

/* ----------------------------------------------------------------------
   init specific to a pair style
   specific pair style can override this function
     if needs its own error checks
     if needs another kind of neighbor list
   request default neighbor list = half list
------------------------------------------------------------------------- */

void Pair::init_style()
{
  neighbor->request(this,instance_me);
}

/* ----------------------------------------------------------------------
   neighbor callback to inform pair style of neighbor list to use
   specific pair style can override this function
------------------------------------------------------------------------- */

void Pair::init_list(int /*which*/, NeighList *ptr)
{
  list = ptr;
}

/* ----------------------------------------------------------------------
   setup Coulomb force tables used in compute routines
------------------------------------------------------------------------- */

void Pair::init_tables(double cut_coul, double *cut_respa)
{
  int masklo,maskhi;
  double r,grij,expm2,derfc,egamma,fgamma,rsw;
  double qqrd2e = force->qqrd2e;

  if (force->kspace == NULL)
    error->all(FLERR,"Pair style requires a KSpace style");
  double g_ewald = force->kspace->g_ewald;

  double cut_coulsq = cut_coul * cut_coul;

  tabinnersq = tabinner*tabinner;
  init_bitmap(tabinner,cut_coul,ncoultablebits,
              masklo,maskhi,ncoulmask,ncoulshiftbits);

  int ntable = 1;
  for (int i = 0; i < ncoultablebits; i++) ntable *= 2;

  // linear lookup tables of length N = 2^ncoultablebits
  // stored value = value at lower edge of bin
  // d values = delta from lower edge to upper edge of bin

  if (ftable) free_tables();

  memory->create(rtable,ntable,"pair:rtable");
  memory->create(ftable,ntable,"pair:ftable");
  memory->create(ctable,ntable,"pair:ctable");
  memory->create(etable,ntable,"pair:etable");
  memory->create(drtable,ntable,"pair:drtable");
  memory->create(dftable,ntable,"pair:dftable");
  memory->create(dctable,ntable,"pair:dctable");
  memory->create(detable,ntable,"pair:detable");

  if (cut_respa == NULL) {
    vtable = ptable = dvtable = dptable = NULL;
  } else {
    memory->create(vtable,ntable,"pair:vtable");
    memory->create(ptable,ntable,"pair:ptable");
    memory->create(dvtable,ntable,"pair:dvtable");
    memory->create(dptable,ntable,"pair:dptable");
  }

  union_int_float_t rsq_lookup;
  union_int_float_t minrsq_lookup;
  int itablemin;
  minrsq_lookup.i = 0 << ncoulshiftbits;
  minrsq_lookup.i |= maskhi;

  for (int i = 0; i < ntable; i++) {
    rsq_lookup.i = i << ncoulshiftbits;
    rsq_lookup.i |= masklo;
    if (rsq_lookup.f < tabinnersq) {
      rsq_lookup.i = i << ncoulshiftbits;
      rsq_lookup.i |= maskhi;
    }
    r = sqrtf(rsq_lookup.f);
    if (msmflag) {
      egamma = 1.0 - (r/cut_coul)*force->kspace->gamma(r/cut_coul);
      fgamma = 1.0 + (rsq_lookup.f/cut_coulsq)*
        force->kspace->dgamma(r/cut_coul);
    } else {
      grij = g_ewald * r;
      expm2 = exp(-grij*grij);
      derfc = erfc(grij);
    }
    if (cut_respa == NULL) {
      rtable[i] = rsq_lookup.f;
      ctable[i] = qqrd2e/r;
      if (msmflag) {
        ftable[i] = qqrd2e/r * fgamma;
        etable[i] = qqrd2e/r * egamma;
      } else {
        ftable[i] = qqrd2e/r * (derfc + MY_ISPI4*grij*expm2);
        etable[i] = qqrd2e/r * derfc;
      }
    } else {
      rtable[i] = rsq_lookup.f;
      ctable[i] = 0.0;
      ptable[i] = qqrd2e/r;
      if (msmflag) {
        ftable[i] = qqrd2e/r * (fgamma - 1.0);
        etable[i] = qqrd2e/r * egamma;
        vtable[i] = qqrd2e/r * fgamma;
      } else {
        ftable[i] = qqrd2e/r * (derfc + MY_ISPI4*grij*expm2 - 1.0);
        etable[i] = qqrd2e/r * derfc;
        vtable[i] = qqrd2e/r * (derfc + MY_ISPI4*grij*expm2);
      }
      if (rsq_lookup.f > cut_respa[2]*cut_respa[2]) {
        if (rsq_lookup.f < cut_respa[3]*cut_respa[3]) {
          rsw = (r - cut_respa[2])/(cut_respa[3] - cut_respa[2]);
          ftable[i] += qqrd2e/r * rsw*rsw*(3.0 - 2.0*rsw);
          ctable[i] = qqrd2e/r * rsw*rsw*(3.0 - 2.0*rsw);
        } else {
          if (msmflag) ftable[i] = qqrd2e/r * fgamma;
          else ftable[i] = qqrd2e/r * (derfc + MY_ISPI4*grij*expm2);
          ctable[i] = qqrd2e/r;
        }
      }
    }
    minrsq_lookup.f = MIN(minrsq_lookup.f,rsq_lookup.f);
  }

  tabinnersq = minrsq_lookup.f;

  int ntablem1 = ntable - 1;

  for (int i = 0; i < ntablem1; i++) {
    drtable[i] = 1.0/(rtable[i+1] - rtable[i]);
    dftable[i] = ftable[i+1] - ftable[i];
    dctable[i] = ctable[i+1] - ctable[i];
    detable[i] = etable[i+1] - etable[i];
  }

  if (cut_respa) {
    for (int i = 0; i < ntablem1; i++) {
      dvtable[i] = vtable[i+1] - vtable[i];
      dptable[i] = ptable[i+1] - ptable[i];
    }
  }

  // get the delta values for the last table entries
  // tables are connected periodically between 0 and ntablem1

  drtable[ntablem1] = 1.0/(rtable[0] - rtable[ntablem1]);
  dftable[ntablem1] = ftable[0] - ftable[ntablem1];
  dctable[ntablem1] = ctable[0] - ctable[ntablem1];
  detable[ntablem1] = etable[0] - etable[ntablem1];
  if (cut_respa) {
    dvtable[ntablem1] = vtable[0] - vtable[ntablem1];
    dptable[ntablem1] = ptable[0] - ptable[ntablem1];
  }

  // get the correct delta values at itablemax
  // smallest r is in bin itablemin
  // largest r is in bin itablemax, which is itablemin-1,
  //   or ntablem1 if itablemin=0
  // deltas at itablemax only needed if corresponding rsq < cut*cut
  // if so, compute deltas between rsq and cut*cut

  double f_tmp,c_tmp,e_tmp,p_tmp,v_tmp;
  p_tmp = 0.0;
  v_tmp = 0.0;
  itablemin = minrsq_lookup.i & ncoulmask;
  itablemin >>= ncoulshiftbits;
  int itablemax = itablemin - 1;
  if (itablemin == 0) itablemax = ntablem1;
  rsq_lookup.i = itablemax << ncoulshiftbits;
  rsq_lookup.i |= maskhi;

  if (rsq_lookup.f < cut_coulsq) {
    rsq_lookup.f = cut_coulsq;
    r = sqrtf(rsq_lookup.f);
    if (msmflag) {
      egamma = 1.0 - (r/cut_coul)*force->kspace->gamma(r/cut_coul);
      fgamma = 1.0 + (rsq_lookup.f/cut_coulsq)*
        force->kspace->dgamma(r/cut_coul);
    } else {
      grij = g_ewald * r;
      expm2 = exp(-grij*grij);
      derfc = erfc(grij);
    }
    if (cut_respa == NULL) {
      c_tmp = qqrd2e/r;
      if (msmflag) {
        f_tmp = qqrd2e/r * fgamma;
        e_tmp = qqrd2e/r * egamma;
      } else {
        f_tmp = qqrd2e/r * (derfc + MY_ISPI4*grij*expm2);
        e_tmp = qqrd2e/r * derfc;
      }
    } else {
      c_tmp = 0.0;
      p_tmp = qqrd2e/r;
      if (msmflag) {
        f_tmp = qqrd2e/r * (fgamma - 1.0);
        e_tmp = qqrd2e/r * egamma;
        v_tmp = qqrd2e/r * fgamma;
      } else {
        f_tmp = qqrd2e/r * (derfc + MY_ISPI4*grij*expm2 - 1.0);
        e_tmp = qqrd2e/r * derfc;
        v_tmp = qqrd2e/r * (derfc + MY_ISPI4*grij*expm2);
      }
      if (rsq_lookup.f > cut_respa[2]*cut_respa[2]) {
        if (rsq_lookup.f < cut_respa[3]*cut_respa[3]) {
          rsw = (r - cut_respa[2])/(cut_respa[3] - cut_respa[2]);
          f_tmp += qqrd2e/r * rsw*rsw*(3.0 - 2.0*rsw);
          c_tmp = qqrd2e/r * rsw*rsw*(3.0 - 2.0*rsw);
        } else {
          if (msmflag) f_tmp = qqrd2e/r * fgamma;
          else f_tmp = qqrd2e/r * (derfc + MY_ISPI4*grij*expm2);
          c_tmp = qqrd2e/r;
        }
      }
    }

    drtable[itablemax] = 1.0/(rsq_lookup.f - rtable[itablemax]);
    dftable[itablemax] = f_tmp - ftable[itablemax];
    dctable[itablemax] = c_tmp - ctable[itablemax];
    detable[itablemax] = e_tmp - etable[itablemax];
    if (cut_respa) {
      dvtable[itablemax] = v_tmp - vtable[itablemax];
      dptable[itablemax] = p_tmp - ptable[itablemax];
    }
  }
}

/* ----------------------------------------------------------------------
 setup force tables for dispersion used in compute routines
 ------------------------------------------------------------------------- */

void Pair::init_tables_disp(double cut_lj_global)
{
  int masklo,maskhi;
  double rsq;
  double g_ewald_6 = force->kspace->g_ewald_6;
  double g2 = g_ewald_6*g_ewald_6, g6 = g2*g2*g2, g8 = g6*g2;

  tabinnerdispsq = tabinner_disp*tabinner_disp;
  init_bitmap(tabinner_disp,cut_lj_global,ndisptablebits,
              masklo,maskhi,ndispmask,ndispshiftbits);

  int ntable = 1;
  for (int i = 0; i < ndisptablebits; i++) ntable *= 2;

  // linear lookup tables of length N = 2^ndisptablebits
  // stored value = value at lower edge of bin
  // d values = delta from lower edge to upper edge of bin

  if (fdisptable) free_disp_tables();

  memory->create(rdisptable,ntable,"pair:rdisptable");
  memory->create(fdisptable,ntable,"pair:fdisptable");
  memory->create(edisptable,ntable,"pair:edisptable");
  memory->create(drdisptable,ntable,"pair:drdisptable");
  memory->create(dfdisptable,ntable,"pair:dfdisptable");
  memory->create(dedisptable,ntable,"pair:dedisptable");

  union_int_float_t rsq_lookup;
  union_int_float_t minrsq_lookup;
  int itablemin;
  minrsq_lookup.i = 0 << ndispshiftbits;
  minrsq_lookup.i |= maskhi;

  for (int i = 0; i < ntable; i++) {
    rsq_lookup.i = i << ndispshiftbits;
    rsq_lookup.i |= masklo;
    if (rsq_lookup.f < tabinnerdispsq) {
      rsq_lookup.i = i << ndispshiftbits;
      rsq_lookup.i |= maskhi;
    }
    rsq = rsq_lookup.f;
    double x2 = g2*rsq, a2 = 1.0/x2;
    x2 = a2*exp(-x2);

    rdisptable[i] = rsq_lookup.f;
    fdisptable[i] = g8*(((6.0*a2+6.0)*a2+3.0)*a2+1.0)*x2*rsq;
    edisptable[i] = g6*((a2+1.0)*a2+0.5)*x2;

    minrsq_lookup.f = MIN(minrsq_lookup.f,rsq_lookup.f);
  }

  tabinnerdispsq = minrsq_lookup.f;

  int ntablem1 = ntable - 1;

  for (int i = 0; i < ntablem1; i++) {
    drdisptable[i] = 1.0/(rdisptable[i+1] - rdisptable[i]);
    dfdisptable[i] = fdisptable[i+1] - fdisptable[i];
    dedisptable[i] = edisptable[i+1] - edisptable[i];
  }

  // get the delta values for the last table entries
  // tables are connected periodically between 0 and ntablem1

  drdisptable[ntablem1] = 1.0/(rdisptable[0] - rdisptable[ntablem1]);
  dfdisptable[ntablem1] = fdisptable[0] - fdisptable[ntablem1];
  dedisptable[ntablem1] = edisptable[0] - edisptable[ntablem1];

  // get the correct delta values at itablemax
  // smallest r is in bin itablemin
  // largest r is in bin itablemax, which is itablemin-1,
  //   or ntablem1 if itablemin=0
  // deltas at itablemax only needed if corresponding rsq < cut*cut
  // if so, compute deltas between rsq and cut*cut

  double f_tmp,e_tmp;
  double cut_lj_globalsq;
  itablemin = minrsq_lookup.i & ndispmask;
  itablemin >>= ndispshiftbits;
  int itablemax = itablemin - 1;
  if (itablemin == 0) itablemax = ntablem1;
  rsq_lookup.i = itablemax << ndispshiftbits;
  rsq_lookup.i |= maskhi;

  if (rsq_lookup.f < (cut_lj_globalsq = cut_lj_global * cut_lj_global)) {
    rsq_lookup.f = cut_lj_globalsq;

    double x2 = g2*rsq, a2 = 1.0/x2;
    x2 = a2*exp(-x2);
    f_tmp = g8*(((6.0*a2+6.0)*a2+3.0)*a2+1.0)*x2*rsq;
    e_tmp = g6*((a2+1.0)*a2+0.5)*x2;

    drdisptable[itablemax] = 1.0/(rsq_lookup.f - rdisptable[itablemax]);
    dfdisptable[itablemax] = f_tmp - fdisptable[itablemax];
    dedisptable[itablemax] = e_tmp - edisptable[itablemax];
  }
}

/* ----------------------------------------------------------------------
   free memory for tables used in Coulombic pair computations
------------------------------------------------------------------------- */

void Pair::free_tables()
{
  memory->destroy(rtable);
  memory->destroy(drtable);
  memory->destroy(ftable);
  memory->destroy(dftable);
  memory->destroy(ctable);
  memory->destroy(dctable);
  memory->destroy(etable);
  memory->destroy(detable);
  memory->destroy(vtable);
  memory->destroy(dvtable);
  memory->destroy(ptable);
  memory->destroy(dptable);
}

/* ----------------------------------------------------------------------
  free memory for tables used in pair computations for dispersion
  ------------------------------------------------------------------------- */

void Pair::free_disp_tables()
{
  memory->destroy(rdisptable);
  memory->destroy(drdisptable);
  memory->destroy(fdisptable);
  memory->destroy(dfdisptable);
  memory->destroy(edisptable);
  memory->destroy(dedisptable);
}
/* ----------------------------------------------------------------------
   mixing of pair potential prefactors (epsilon)
------------------------------------------------------------------------- */

double Pair::mix_energy(double eps1, double eps2, double sig1, double sig2)
{
  if (mix_flag == GEOMETRIC)
    return sqrt(eps1*eps2);
  else if (mix_flag == ARITHMETIC)
    return sqrt(eps1*eps2);
  else if (mix_flag == SIXTHPOWER)
    return (2.0 * sqrt(eps1*eps2) *
      pow(sig1,3.0) * pow(sig2,3.0) / (pow(sig1,6.0) + pow(sig2,6.0)));
  else return 0.0;
}

/* ----------------------------------------------------------------------
   mixing of pair potential distances (sigma, cutoff)
------------------------------------------------------------------------- */

double Pair::mix_distance(double sig1, double sig2)
{
  if (mix_flag == GEOMETRIC)
    return sqrt(sig1*sig2);
  else if (mix_flag == ARITHMETIC)
    return (0.5 * (sig1+sig2));
  else if (mix_flag == SIXTHPOWER)
    return pow((0.5 * (pow(sig1,6.0) + pow(sig2,6.0))),1.0/6.0);
  else return 0.0;
}

/* ---------------------------------------------------------------------- */

void Pair::compute_dummy(int eflag, int vflag)
{
  ev_init(eflag,vflag);
}

/* ---------------------------------------------------------------------- */

void Pair::read_restart(FILE *)
{
  if (comm->me == 0)
    error->warning(FLERR,"Pair style restartinfo set but has no restart support");
}

/* ---------------------------------------------------------------------- */

void Pair::write_restart(FILE *)
{
  if (comm->me == 0)
    error->warning(FLERR,"Pair style restartinfo set but has no restart support");
}

/* -------------------------------------------------------------------
   register a callback to a compute, so it can compute and accumulate
   additional properties during the pair computation from within
   Pair::ev_tally(). ensure each compute instance is registered only once
---------------------------------------------------------------------- */

void Pair::add_tally_callback(Compute *ptr)
{
  if (lmp->kokkos)
    error->all(FLERR,"Cannot yet use compute tally with Kokkos");

  int i,found=-1;

  for (i=0; i < num_tally_compute; ++i) {
    if (list_tally_compute[i] == ptr)
      found = i;
  }

  if (found < 0) {
    found = num_tally_compute;
    ++num_tally_compute;
    void *p = memory->srealloc((void *)list_tally_compute,
                               sizeof(Compute *) * num_tally_compute,
                               "pair:list_tally_compute");
    list_tally_compute = (Compute **) p;
    list_tally_compute[num_tally_compute-1] = ptr;
  }
}

/* -------------------------------------------------------------------
   unregister a callback to a fix for additional pairwise tallying
---------------------------------------------------------------------- */

void Pair::del_tally_callback(Compute *ptr)
{
  int i,found=-1;

  for (i=0; i < num_tally_compute; ++i) {
    if (list_tally_compute[i] == ptr)
      found = i;
  }

  if (found < 0)
    return;

  // compact the list of active computes
  --num_tally_compute;
  for (i=found; i < num_tally_compute; ++i) {
    list_tally_compute[i] = list_tally_compute[i+1];
  }
}

/* ----------------------------------------------------------------------
   setup for energy, virial computation
   see integrate::ev_set() for values of eflag (0-3) and vflag (0-6)
------------------------------------------------------------------------- */

void Pair::ev_setup(int eflag, int vflag, int alloc)
{
  int i,n;

  evflag = 1;

  eflag_either = eflag;
  eflag_global = eflag % 2;
  eflag_atom = eflag / 2;

  vflag_global = vflag % 4;
  vflag_atom = vflag & 4;
  cvflag_atom = 0;

  if (vflag & 8) {
    if (centroidstressflag & 2) {
      cvflag_atom = 1;
    } else {
      vflag_atom = 1;
    }
    // extra check, because both bits might be set
    if (centroidstressflag & 1) vflag_atom = 1;
  }

  vflag_either = vflag_global || vflag_atom;

  // reallocate per-atom arrays if necessary

  if (eflag_atom && atom->nmax > maxeatom) {
    maxeatom = atom->nmax;
    if (alloc) {
      memory->destroy(eatom);
      memory->create(eatom,comm->nthreads*maxeatom,"pair:eatom");
    }
  }
  if (vflag_atom && atom->nmax > maxvatom) {
    maxvatom = atom->nmax;
    if (alloc) {
      memory->destroy(vatom);
      memory->create(vatom,comm->nthreads*maxvatom,6,"pair:vatom");
    }
  }
  if (cvflag_atom && atom->nmax > maxcvatom) {
    maxcvatom = atom->nmax;
    if (alloc) {
      memory->destroy(cvatom);
      memory->create(cvatom,comm->nthreads*maxcvatom,9,"pair:cvatom");
    }
  }

  // zero accumulators
  // use force->newton instead of newton_pair
  //   b/c some bonds/dihedrals call pair::ev_tally with pairwise info

  if (eflag_global) eng_vdwl = eng_coul = 0.0;
  if (vflag_global) for (i = 0; i < 6; i++) virial[i] = 0.0;
  if (eflag_atom && alloc) {
    n = atom->nlocal;
    if (force->newton) n += atom->nghost;
    for (i = 0; i < n; i++) eatom[i] = 0.0;
  }
  if (vflag_atom && alloc) {
    n = atom->nlocal;
    if (force->newton) n += atom->nghost;
    for (i = 0; i < n; i++) {
      vatom[i][0] = 0.0;
      vatom[i][1] = 0.0;
      vatom[i][2] = 0.0;
      vatom[i][3] = 0.0;
      vatom[i][4] = 0.0;
      vatom[i][5] = 0.0;
    }
  }
  if (cvflag_atom && alloc) {
    n = atom->nlocal;
    if (force->newton) n += atom->nghost;
    for (i = 0; i < n; i++) {
      cvatom[i][0] = 0.0;
      cvatom[i][1] = 0.0;
      cvatom[i][2] = 0.0;
      cvatom[i][3] = 0.0;
      cvatom[i][4] = 0.0;
      cvatom[i][5] = 0.0;
      cvatom[i][6] = 0.0;
      cvatom[i][7] = 0.0;
      cvatom[i][8] = 0.0;
      cvatom[i][9] = 0.0;
    }
  }

  // if vflag_global = 2 and pair::compute() calls virial_fdotr_compute()
  // compute global virial via (F dot r) instead of via pairwise summation
  // unset other flags as appropriate

  if (vflag_global == 2 && no_virial_fdotr_compute == 0) {
    vflag_fdotr = 1;
    vflag_global = 0;
    if (vflag_atom == 0 && cvflag_atom == 0) vflag_either = 0;
    if (vflag_either == 0 && eflag_either == 0) evflag = 0;
  } else vflag_fdotr = 0;


  // run ev_setup option for USER-TALLY computes

  if (num_tally_compute > 0) {
    for (int k=0; k < num_tally_compute; ++k) {
      Compute *c = list_tally_compute[k];
      c->pair_setup_callback(eflag,vflag);
    }
  }
}

/* ----------------------------------------------------------------------
   set all flags to zero for energy, virial computation
   called by some complicated many-body potentials that use individual flags
   to insure no holdover of flags from previous timestep
------------------------------------------------------------------------- */

void Pair::ev_unset()
{
  evflag = 0;

  eflag_either = 0;
  eflag_global = 0;
  eflag_atom = 0;

  vflag_either = 0;
  vflag_global = 0;
  vflag_atom = 0;
  cvflag_atom = 0;
  vflag_fdotr = 0;
}

/* ----------------------------------------------------------------------
   tally eng_vdwl and virial into global and per-atom accumulators
   need i < nlocal test since called by bond_quartic and dihedral_charmm
------------------------------------------------------------------------- */

void Pair::ev_tally(int i, int j, int nlocal, int newton_pair,
                    double evdwl, double ecoul, double fpair,
                    double delx, double dely, double delz)
{
  double evdwlhalf,ecoulhalf,epairhalf,v[6];

  if (eflag_either) {
    if (eflag_global) {
      if (newton_pair) {
        eng_vdwl += evdwl;
        eng_coul += ecoul;
      } else {
        evdwlhalf = 0.5*evdwl;
        ecoulhalf = 0.5*ecoul;
        if (i < nlocal) {
          eng_vdwl += evdwlhalf;
          eng_coul += ecoulhalf;
        }
        if (j < nlocal) {
          eng_vdwl += evdwlhalf;
          eng_coul += ecoulhalf;
        }
      }
    }
    if (eflag_atom) {
      epairhalf = 0.5 * (evdwl + ecoul);
      if (newton_pair || i < nlocal) eatom[i] += epairhalf;
      if (newton_pair || j < nlocal) eatom[j] += epairhalf;
    }
  }

  if (vflag_either) {
    v[0] = delx*delx*fpair;
    v[1] = dely*dely*fpair;
    v[2] = delz*delz*fpair;
    v[3] = delx*dely*fpair;
    v[4] = delx*delz*fpair;
    v[5] = dely*delz*fpair;

    if (vflag_global) {
      if (newton_pair) {
        virial[0] += v[0];
        virial[1] += v[1];
        virial[2] += v[2];
        virial[3] += v[3];
        virial[4] += v[4];
        virial[5] += v[5];
      } else {
        if (i < nlocal) {
          virial[0] += 0.5*v[0];
          virial[1] += 0.5*v[1];
          virial[2] += 0.5*v[2];
          virial[3] += 0.5*v[3];
          virial[4] += 0.5*v[4];
          virial[5] += 0.5*v[5];
        }
        if (j < nlocal) {
          virial[0] += 0.5*v[0];
          virial[1] += 0.5*v[1];
          virial[2] += 0.5*v[2];
          virial[3] += 0.5*v[3];
          virial[4] += 0.5*v[4];
          virial[5] += 0.5*v[5];
        }
      }
    }

    if (vflag_atom) {
      if (newton_pair || i < nlocal) {
        vatom[i][0] += 0.5*v[0];
        vatom[i][1] += 0.5*v[1];
        vatom[i][2] += 0.5*v[2];
        vatom[i][3] += 0.5*v[3];
        vatom[i][4] += 0.5*v[4];
        vatom[i][5] += 0.5*v[5];
      }
      if (newton_pair || j < nlocal) {
        vatom[j][0] += 0.5*v[0];
        vatom[j][1] += 0.5*v[1];
        vatom[j][2] += 0.5*v[2];
        vatom[j][3] += 0.5*v[3];
        vatom[j][4] += 0.5*v[4];
        vatom[j][5] += 0.5*v[5];
      }
    }
  }

  if (num_tally_compute > 0) {
    for (int k=0; k < num_tally_compute; ++k) {
      Compute *c = list_tally_compute[k];
      c->pair_tally_callback(i, j, nlocal, newton_pair,
                             evdwl, ecoul, fpair, delx, dely, delz);
    }
  }
}

/* ----------------------------------------------------------------------
   tally eng_vdwl and virial into global and per-atom accumulators
   can use this version with full neighbor lists
------------------------------------------------------------------------- */

void Pair::ev_tally_full(int i, double evdwl, double ecoul, double fpair,
                         double delx, double dely, double delz)
{
  double v[6];

  if (eflag_either) {
    if (eflag_global) {
      eng_vdwl += 0.5*evdwl;
      eng_coul += 0.5*ecoul;
    }
    if (eflag_atom) eatom[i] += 0.5 * (evdwl + ecoul);
  }

  if (vflag_either) {
    v[0] = 0.5*delx*delx*fpair;
    v[1] = 0.5*dely*dely*fpair;
    v[2] = 0.5*delz*delz*fpair;
    v[3] = 0.5*delx*dely*fpair;
    v[4] = 0.5*delx*delz*fpair;
    v[5] = 0.5*dely*delz*fpair;

    if (vflag_global) {
      virial[0] += v[0];
      virial[1] += v[1];
      virial[2] += v[2];
      virial[3] += v[3];
      virial[4] += v[4];
      virial[5] += v[5];
    }

    if (vflag_atom) {
      vatom[i][0] += v[0];
      vatom[i][1] += v[1];
      vatom[i][2] += v[2];
      vatom[i][3] += v[3];
      vatom[i][4] += v[4];
      vatom[i][5] += v[5];
    }
  }
}

/* ----------------------------------------------------------------------
   tally eng_vdwl and virial into global and per-atom accumulators
   for virial, have delx,dely,delz and fx,fy,fz
------------------------------------------------------------------------- */

void Pair::ev_tally_xyz(int i, int j, int nlocal, int newton_pair,
                        double evdwl, double ecoul,
                        double fx, double fy, double fz,
                        double delx, double dely, double delz)
{
  double evdwlhalf,ecoulhalf,epairhalf,v[6];

  if (eflag_either) {
    if (eflag_global) {
      if (newton_pair) {
        eng_vdwl += evdwl;
        eng_coul += ecoul;
      } else {
        evdwlhalf = 0.5*evdwl;
        ecoulhalf = 0.5*ecoul;
        if (i < nlocal) {
          eng_vdwl += evdwlhalf;
          eng_coul += ecoulhalf;
        }
        if (j < nlocal) {
          eng_vdwl += evdwlhalf;
          eng_coul += ecoulhalf;
        }
      }
    }
    if (eflag_atom) {
      epairhalf = 0.5 * (evdwl + ecoul);
      if (newton_pair || i < nlocal) eatom[i] += epairhalf;
      if (newton_pair || j < nlocal) eatom[j] += epairhalf;
    }
  }

  if (vflag_either) {
    v[0] = delx*fx;
    v[1] = dely*fy;
    v[2] = delz*fz;
    v[3] = delx*fy;
    v[4] = delx*fz;
    v[5] = dely*fz;

    if (vflag_global) {
      if (newton_pair) {
        virial[0] += v[0];
        virial[1] += v[1];
        virial[2] += v[2];
        virial[3] += v[3];
        virial[4] += v[4];
        virial[5] += v[5];
      } else {
        if (i < nlocal) {
          virial[0] += 0.5*v[0];
          virial[1] += 0.5*v[1];
          virial[2] += 0.5*v[2];
          virial[3] += 0.5*v[3];
          virial[4] += 0.5*v[4];
          virial[5] += 0.5*v[5];
        }
        if (j < nlocal) {
          virial[0] += 0.5*v[0];
          virial[1] += 0.5*v[1];
          virial[2] += 0.5*v[2];
          virial[3] += 0.5*v[3];
          virial[4] += 0.5*v[4];
          virial[5] += 0.5*v[5];
        }
      }
    }

    if (vflag_atom) {
      if (newton_pair || i < nlocal) {
        vatom[i][0] += 0.5*v[0];
        vatom[i][1] += 0.5*v[1];
        vatom[i][2] += 0.5*v[2];
        vatom[i][3] += 0.5*v[3];
        vatom[i][4] += 0.5*v[4];
        vatom[i][5] += 0.5*v[5];
      }
      if (newton_pair || j < nlocal) {
        vatom[j][0] += 0.5*v[0];
        vatom[j][1] += 0.5*v[1];
        vatom[j][2] += 0.5*v[2];
        vatom[j][3] += 0.5*v[3];
        vatom[j][4] += 0.5*v[4];
        vatom[j][5] += 0.5*v[5];
      }
    }
  }
}

/* ----------------------------------------------------------------------
   tally eng_vdwl and virial into global and per-atom accumulators
   for virial, have delx,dely,delz and fx,fy,fz
   called when using full neighbor lists
------------------------------------------------------------------------- */

void Pair::ev_tally_xyz_full(int i, double evdwl, double ecoul,
                             double fx, double fy, double fz,
                             double delx, double dely, double delz)
{
  double evdwlhalf,ecoulhalf,epairhalf,v[6];

  if (eflag_either) {
    if (eflag_global) {
      evdwlhalf = 0.5*evdwl;
      ecoulhalf = 0.5*ecoul;
      eng_vdwl += evdwlhalf;
      eng_coul += ecoulhalf;
    }
    if (eflag_atom) {
      epairhalf = 0.5 * (evdwl + ecoul);
      eatom[i] += epairhalf;
    }
  }

  if (vflag_either) {
    v[0] = 0.5*delx*fx;
    v[1] = 0.5*dely*fy;
    v[2] = 0.5*delz*fz;
    v[3] = 0.5*delx*fy;
    v[4] = 0.5*delx*fz;
    v[5] = 0.5*dely*fz;

    if (vflag_global) {
      virial[0] += v[0];
      virial[1] += v[1];
      virial[2] += v[2];
      virial[3] += v[3];
      virial[4] += v[4];
      virial[5] += v[5];
    }

    if (vflag_atom) {
      vatom[i][0] += v[0];
      vatom[i][1] += v[1];
      vatom[i][2] += v[2];
      vatom[i][3] += v[3];
      vatom[i][4] += v[4];
      vatom[i][5] += v[5];
    }
  }
}

/* ----------------------------------------------------------------------
   tally eng_vdwl and virial into global and per-atom accumulators
   called by SW and hbond potentials, newton_pair is always on
   virial = riFi + rjFj + rkFk = (rj-ri) Fj + (rk-ri) Fk = drji*fj + drki*fk
 ------------------------------------------------------------------------- */

void Pair::ev_tally3(int i, int j, int k, double evdwl, double ecoul,
                     double *fj, double *fk, double *drji, double *drki)
{
  double epairthird,v[6];

  if (eflag_either) {
    if (eflag_global) {
      eng_vdwl += evdwl;
      eng_coul += ecoul;
    }
    if (eflag_atom) {
      epairthird = THIRD * (evdwl + ecoul);
      eatom[i] += epairthird;
      eatom[j] += epairthird;
      eatom[k] += epairthird;
    }
  }

  if (vflag_either) {
    v[0] = drji[0]*fj[0] + drki[0]*fk[0];
    v[1] = drji[1]*fj[1] + drki[1]*fk[1];
    v[2] = drji[2]*fj[2] + drki[2]*fk[2];
    v[3] = drji[0]*fj[1] + drki[0]*fk[1];
    v[4] = drji[0]*fj[2] + drki[0]*fk[2];
    v[5] = drji[1]*fj[2] + drki[1]*fk[2];

    if (vflag_global) {
      virial[0] += v[0];
      virial[1] += v[1];
      virial[2] += v[2];
      virial[3] += v[3];
      virial[4] += v[4];
      virial[5] += v[5];
    }

    if (vflag_atom) {
      vatom[i][0] += THIRD*v[0]; vatom[i][1] += THIRD*v[1];
      vatom[i][2] += THIRD*v[2]; vatom[i][3] += THIRD*v[3];
      vatom[i][4] += THIRD*v[4]; vatom[i][5] += THIRD*v[5];

      vatom[j][0] += THIRD*v[0]; vatom[j][1] += THIRD*v[1];
      vatom[j][2] += THIRD*v[2]; vatom[j][3] += THIRD*v[3];
      vatom[j][4] += THIRD*v[4]; vatom[j][5] += THIRD*v[5];

      vatom[k][0] += THIRD*v[0]; vatom[k][1] += THIRD*v[1];
      vatom[k][2] += THIRD*v[2]; vatom[k][3] += THIRD*v[3];
      vatom[k][4] += THIRD*v[4]; vatom[k][5] += THIRD*v[5];
    }
  }
}

/* ----------------------------------------------------------------------
   tally eng_vdwl and virial into global and per-atom accumulators
   called by AIREBO potential, newton_pair is always on
 ------------------------------------------------------------------------- */

void Pair::ev_tally4(int i, int j, int k, int m, double evdwl,
                     double *fi, double *fj, double *fk,
                     double *drim, double *drjm, double *drkm)
{
  double epairfourth,v[6];

  if (eflag_either) {
    if (eflag_global) eng_vdwl += evdwl;
    if (eflag_atom) {
      epairfourth = 0.25 * evdwl;
      eatom[i] += epairfourth;
      eatom[j] += epairfourth;
      eatom[k] += epairfourth;
      eatom[m] += epairfourth;
    }
  }

  if (vflag_atom) {
    v[0] = 0.25 * (drim[0]*fi[0] + drjm[0]*fj[0] + drkm[0]*fk[0]);
    v[1] = 0.25 * (drim[1]*fi[1] + drjm[1]*fj[1] + drkm[1]*fk[1]);
    v[2] = 0.25 * (drim[2]*fi[2] + drjm[2]*fj[2] + drkm[2]*fk[2]);
    v[3] = 0.25 * (drim[0]*fi[1] + drjm[0]*fj[1] + drkm[0]*fk[1]);
    v[4] = 0.25 * (drim[0]*fi[2] + drjm[0]*fj[2] + drkm[0]*fk[2]);
    v[5] = 0.25 * (drim[1]*fi[2] + drjm[1]*fj[2] + drkm[1]*fk[2]);

    vatom[i][0] += v[0]; vatom[i][1] += v[1]; vatom[i][2] += v[2];
    vatom[i][3] += v[3]; vatom[i][4] += v[4]; vatom[i][5] += v[5];
    vatom[j][0] += v[0]; vatom[j][1] += v[1]; vatom[j][2] += v[2];
    vatom[j][3] += v[3]; vatom[j][4] += v[4]; vatom[j][5] += v[5];
    vatom[k][0] += v[0]; vatom[k][1] += v[1]; vatom[k][2] += v[2];
    vatom[k][3] += v[3]; vatom[k][4] += v[4]; vatom[k][5] += v[5];
    vatom[m][0] += v[0]; vatom[m][1] += v[1]; vatom[m][2] += v[2];
    vatom[m][3] += v[3]; vatom[m][4] += v[4]; vatom[m][5] += v[5];
  }
}

/* ----------------------------------------------------------------------
   tally ecoul and virial into each of atoms in list
   called by TIP4P potential, newton_pair is always on
   weight assignments by alpha, so contribution is all to O atom as alpha -> 0.0
   key = 0 if neither atom = water O
   key = 1 if first atom = water O
   key = 2 if second atom = water O
   key = 3 if both atoms = water O
 ------------------------------------------------------------------------- */

void Pair::ev_tally_tip4p(int key, int *list, double *v,
                          double ecoul, double alpha)
{
  int i;

  if (eflag_either) {
    if (eflag_global) eng_coul += ecoul;
    if (eflag_atom) {
      if (key == 0) {
        eatom[list[0]] += 0.5*ecoul;
        eatom[list[1]] += 0.5*ecoul;
      } else if (key == 1) {
        eatom[list[0]] += 0.5*ecoul*(1-alpha);
        eatom[list[1]] += 0.25*ecoul*alpha;
        eatom[list[2]] += 0.25*ecoul*alpha;
        eatom[list[3]] += 0.5*ecoul;
      } else if (key == 2) {
        eatom[list[0]] += 0.5*ecoul;
        eatom[list[1]] += 0.5*ecoul*(1-alpha);
        eatom[list[2]] += 0.25*ecoul*alpha;
        eatom[list[3]] += 0.25*ecoul*alpha;
      } else {
        eatom[list[0]] += 0.5*ecoul*(1-alpha);
        eatom[list[1]] += 0.25*ecoul*alpha;
        eatom[list[2]] += 0.25*ecoul*alpha;
        eatom[list[3]] += 0.5*ecoul*(1-alpha);
        eatom[list[4]] += 0.25*ecoul*alpha;
        eatom[list[5]] += 0.25*ecoul*alpha;
      }
    }
  }

  if (vflag_either) {
    if (vflag_global) {
      virial[0] += v[0];
      virial[1] += v[1];
      virial[2] += v[2];
      virial[3] += v[3];
      virial[4] += v[4];
      virial[5] += v[5];
    }

    if (vflag_atom) {
      if (key == 0) {
        for (i = 0; i <= 5; i++) {
          vatom[list[0]][i] += 0.5*v[i];
          vatom[list[1]][i] += 0.5*v[i];
        }
      } else if (key == 1) {
        for (i = 0; i <= 5; i++) {
          vatom[list[0]][i] += 0.5*v[i]*(1-alpha);
          vatom[list[1]][i] += 0.25*v[i]*alpha;
          vatom[list[2]][i] += 0.25*v[i]*alpha;
          vatom[list[3]][i] += 0.5*v[i];
        }
      } else if (key == 2) {
        for (i = 0; i <= 5; i++) {
          vatom[list[0]][i] += 0.5*v[i];
          vatom[list[1]][i] += 0.5*v[i]*(1-alpha);
          vatom[list[2]][i] += 0.25*v[i]*alpha;
          vatom[list[3]][i] += 0.25*v[i]*alpha;
        }
      } else {
        for (i = 0; i <= 5; i++) {
          vatom[list[0]][i] += 0.5*v[i]*(1-alpha);
          vatom[list[1]][i] += 0.25*v[i]*alpha;
          vatom[list[2]][i] += 0.25*v[i]*alpha;
          vatom[list[3]][i] += 0.5*v[i]*(1-alpha);
          vatom[list[4]][i] += 0.25*v[i]*alpha;
          vatom[list[5]][i] += 0.25*v[i]*alpha;
        }
      }
    }
  }
}

/* ----------------------------------------------------------------------
   tally virial into per-atom accumulators
   called by REAX/C potential, newton_pair is always on
   fi is magnitude of force on atom i
------------------------------------------------------------------------- */

void Pair::v_tally(int i, double *fi, double *deli)
{
  double v[6];

  v[0] = 0.5*deli[0]*fi[0];
  v[1] = 0.5*deli[1]*fi[1];
  v[2] = 0.5*deli[2]*fi[2];
  v[3] = 0.5*deli[0]*fi[1];
  v[4] = 0.5*deli[0]*fi[2];
  v[5] = 0.5*deli[1]*fi[2];

  vatom[i][0] += v[0]; vatom[i][1] += v[1]; vatom[i][2] += v[2];
  vatom[i][3] += v[3]; vatom[i][4] += v[4]; vatom[i][5] += v[5];
}

/* ----------------------------------------------------------------------
   tally virial into per-atom accumulators
   called by AIREBO potential, newton_pair is always on
   fpair is magnitude of force on atom I
------------------------------------------------------------------------- */

void Pair::v_tally2(int i, int j, double fpair, double *drij)
{
  double v[6];

  v[0] = 0.5 * drij[0]*drij[0]*fpair;
  v[1] = 0.5 * drij[1]*drij[1]*fpair;
  v[2] = 0.5 * drij[2]*drij[2]*fpair;
  v[3] = 0.5 * drij[0]*drij[1]*fpair;
  v[4] = 0.5 * drij[0]*drij[2]*fpair;
  v[5] = 0.5 * drij[1]*drij[2]*fpair;

  vatom[i][0] += v[0]; vatom[i][1] += v[1]; vatom[i][2] += v[2];
  vatom[i][3] += v[3]; vatom[i][4] += v[4]; vatom[i][5] += v[5];
  vatom[j][0] += v[0]; vatom[j][1] += v[1]; vatom[j][2] += v[2];
  vatom[j][3] += v[3]; vatom[j][4] += v[4]; vatom[j][5] += v[5];
}

/* ----------------------------------------------------------------------
   tally virial into per-atom accumulators
   called by AIREBO and Tersoff potential, newton_pair is always on
------------------------------------------------------------------------- */

void Pair::v_tally3(int i, int j, int k,
                    double *fi, double *fj, double *drik, double *drjk)
{
  double v[6];

  v[0] = THIRD * (drik[0]*fi[0] + drjk[0]*fj[0]);
  v[1] = THIRD * (drik[1]*fi[1] + drjk[1]*fj[1]);
  v[2] = THIRD * (drik[2]*fi[2] + drjk[2]*fj[2]);
  v[3] = THIRD * (drik[0]*fi[1] + drjk[0]*fj[1]);
  v[4] = THIRD * (drik[0]*fi[2] + drjk[0]*fj[2]);
  v[5] = THIRD * (drik[1]*fi[2] + drjk[1]*fj[2]);

  vatom[i][0] += v[0]; vatom[i][1] += v[1]; vatom[i][2] += v[2];
  vatom[i][3] += v[3]; vatom[i][4] += v[4]; vatom[i][5] += v[5];
  vatom[j][0] += v[0]; vatom[j][1] += v[1]; vatom[j][2] += v[2];
  vatom[j][3] += v[3]; vatom[j][4] += v[4]; vatom[j][5] += v[5];
  vatom[k][0] += v[0]; vatom[k][1] += v[1]; vatom[k][2] += v[2];
  vatom[k][3] += v[3]; vatom[k][4] += v[4]; vatom[k][5] += v[5];
}

/* ----------------------------------------------------------------------
   tally virial into per-atom accumulators
   called by AIREBO potential, newton_pair is always on
------------------------------------------------------------------------- */

void Pair::v_tally4(int i, int j, int k, int m,
                    double *fi, double *fj, double *fk,
                    double *drim, double *drjm, double *drkm)
{
  double v[6];

  v[0] = 0.25 * (drim[0]*fi[0] + drjm[0]*fj[0] + drkm[0]*fk[0]);
  v[1] = 0.25 * (drim[1]*fi[1] + drjm[1]*fj[1] + drkm[1]*fk[1]);
  v[2] = 0.25 * (drim[2]*fi[2] + drjm[2]*fj[2] + drkm[2]*fk[2]);
  v[3] = 0.25 * (drim[0]*fi[1] + drjm[0]*fj[1] + drkm[0]*fk[1]);
  v[4] = 0.25 * (drim[0]*fi[2] + drjm[0]*fj[2] + drkm[0]*fk[2]);
  v[5] = 0.25 * (drim[1]*fi[2] + drjm[1]*fj[2] + drkm[1]*fk[2]);

  vatom[i][0] += v[0]; vatom[i][1] += v[1]; vatom[i][2] += v[2];
  vatom[i][3] += v[3]; vatom[i][4] += v[4]; vatom[i][5] += v[5];
  vatom[j][0] += v[0]; vatom[j][1] += v[1]; vatom[j][2] += v[2];
  vatom[j][3] += v[3]; vatom[j][4] += v[4]; vatom[j][5] += v[5];
  vatom[k][0] += v[0]; vatom[k][1] += v[1]; vatom[k][2] += v[2];
  vatom[k][3] += v[3]; vatom[k][4] += v[4]; vatom[k][5] += v[5];
  vatom[m][0] += v[0]; vatom[m][1] += v[1]; vatom[m][2] += v[2];
  vatom[m][3] += v[3]; vatom[m][4] += v[4]; vatom[m][5] += v[5];
}

/* ----------------------------------------------------------------------
   tally virial into global and per-atom accumulators
   called by pair lubricate potential with 6 tensor components
------------------------------------------------------------------------- */

void Pair::v_tally_tensor(int i, int j, int nlocal, int newton_pair,
                          double vxx, double vyy, double vzz,
                          double vxy, double vxz, double vyz)
{
  double v[6];

  v[0] = vxx;
  v[1] = vyy;
  v[2] = vzz;
  v[3] = vxy;
  v[4] = vxz;
  v[5] = vyz;

  if (vflag_global) {
    if (newton_pair) {
      virial[0] += v[0];
      virial[1] += v[1];
      virial[2] += v[2];
      virial[3] += v[3];
      virial[4] += v[4];
      virial[5] += v[5];
    } else {
      if (i < nlocal) {
        virial[0] += 0.5*v[0];
        virial[1] += 0.5*v[1];
        virial[2] += 0.5*v[2];
        virial[3] += 0.5*v[3];
        virial[4] += 0.5*v[4];
        virial[5] += 0.5*v[5];
      }
      if (j < nlocal) {
        virial[0] += 0.5*v[0];
        virial[1] += 0.5*v[1];
        virial[2] += 0.5*v[2];
        virial[3] += 0.5*v[3];
        virial[4] += 0.5*v[4];
        virial[5] += 0.5*v[5];
      }
    }
  }

  if (vflag_atom) {
    if (newton_pair || i < nlocal) {
      vatom[i][0] += 0.5*v[0];
      vatom[i][1] += 0.5*v[1];
      vatom[i][2] += 0.5*v[2];
      vatom[i][3] += 0.5*v[3];
      vatom[i][4] += 0.5*v[4];
      vatom[i][5] += 0.5*v[5];
    }
    if (newton_pair || j < nlocal) {
      vatom[j][0] += 0.5*v[0];
      vatom[j][1] += 0.5*v[1];
      vatom[j][2] += 0.5*v[2];
      vatom[j][3] += 0.5*v[3];
      vatom[j][4] += 0.5*v[4];
      vatom[j][5] += 0.5*v[5];
    }
  }
}

/* ----------------------------------------------------------------------
   compute global pair virial via summing F dot r over own & ghost atoms
   at this point, only pairwise forces have been accumulated in atom->f
------------------------------------------------------------------------- */

void Pair::virial_fdotr_compute()
{
  double **x = atom->x;
  double **f = atom->f;

  // sum over force on all particles including ghosts

  if (neighbor->includegroup == 0) {
    int nall = atom->nlocal + atom->nghost;
    for (int i = 0; i < nall; i++) {
      virial[0] += f[i][0]*x[i][0];
      virial[1] += f[i][1]*x[i][1];
      virial[2] += f[i][2]*x[i][2];
      virial[3] += f[i][1]*x[i][0];
      virial[4] += f[i][2]*x[i][0];
      virial[5] += f[i][2]*x[i][1];
    }

  // neighbor includegroup flag is set
  // sum over force on initial nfirst particles and ghosts

  } else {
    int nall = atom->nfirst;
    for (int i = 0; i < nall; i++) {
      virial[0] += f[i][0]*x[i][0];
      virial[1] += f[i][1]*x[i][1];
      virial[2] += f[i][2]*x[i][2];
      virial[3] += f[i][1]*x[i][0];
      virial[4] += f[i][2]*x[i][0];
      virial[5] += f[i][2]*x[i][1];
    }

    nall = atom->nlocal + atom->nghost;
    for (int i = atom->nlocal; i < nall; i++) {
      virial[0] += f[i][0]*x[i][0];
      virial[1] += f[i][1]*x[i][1];
      virial[2] += f[i][2]*x[i][2];
      virial[3] += f[i][1]*x[i][0];
      virial[4] += f[i][2]*x[i][0];
      virial[5] += f[i][2]*x[i][1];
    }
  }

  // prevent multiple calls to update the virial
  // when a hybrid pair style uses both a gpu and non-gpu pair style
  // or when respa is used with gpu pair styles

  vflag_fdotr = 0;
}

/* ----------------------------------------------------------------------
   write a table of pair potential energy/force vs distance to a file
------------------------------------------------------------------------- */

void Pair::write_file(int narg, char **arg)
{
  if (narg != 8 && narg != 10) error->all(FLERR,"Illegal pair_write command");
  if (single_enable == 0)
    error->all(FLERR,"Pair style does not support pair_write");

  // parse arguments

  int itype = force->inumeric(FLERR,arg[0]);
  int jtype = force->inumeric(FLERR,arg[1]);
  if (itype < 1 || itype > atom->ntypes || jtype < 1 || jtype > atom->ntypes)
    error->all(FLERR,"Invalid atom types in pair_write command");

  int n = force->inumeric(FLERR,arg[2]);

  int style = NONE;
  if (strcmp(arg[3],"r") == 0) style = RLINEAR;
  else if (strcmp(arg[3],"rsq") == 0) style = RSQ;
  else if (strcmp(arg[3],"bitmap") == 0) style = BMP;
  else error->all(FLERR,"Invalid style in pair_write command");

  double inner = force->numeric(FLERR,arg[4]);
  double outer = force->numeric(FLERR,arg[5]);
  if (inner <= 0.0 || inner >= outer)
    error->all(FLERR,"Invalid cutoffs in pair_write command");

  // open file in append mode
  // print header in format used by pair_style table

  int me;
  MPI_Comm_rank(world,&me);
  FILE *fp;
  if (me == 0) {
    fp = fopen(arg[6],"a");
    if (fp == NULL) error->one(FLERR,"Cannot open pair_write file");
    fprintf(fp,"# Pair potential %s for atom types %d %d: i,r,energy,force\n",
            force->pair_style,itype,jtype);
    if (style == RLINEAR)
      fprintf(fp,"\n%s\nN %d R %.15g %.15g\n\n",arg[7],n,inner,outer);
    if (style == RSQ)
      fprintf(fp,"\n%s\nN %d RSQ %.15g %.15g\n\n",arg[7],n,inner,outer);
  }

  // initialize potentials before evaluating pair potential
  // insures all pair coeffs are set and force constants
  // also initialize neighbor so that neighbor requests are processed
  // NOTE: might be safest to just do lmp->init()

  force->init();
  neighbor->init();

  // if pair style = any of EAM, swap in dummy fp vector

  double eamfp[2];
  eamfp[0] = eamfp[1] = 0.0;
  double *eamfp_hold;

  Pair *epair = force->pair_match("^eam",0);
  if (epair) epair->swap_eam(eamfp,&eamfp_hold);
  if ((comm->me == 0) && (epair))
    error->warning(FLERR,"EAM pair style. Table will not include embedding term");

  // if atom style defines charge, swap in dummy q vec

  double q[2];
  q[0] = q[1] = 1.0;
  if (narg == 10) {
    q[0] = force->numeric(FLERR,arg[8]);
    q[1] = force->numeric(FLERR,arg[9]);
  }
  double *q_hold;

  if (atom->q) {
    q_hold = atom->q;
    atom->q = q;
  }

  // evaluate energy and force at each of N distances

  int masklo,maskhi,nmask,nshiftbits;
  if (style == BMP) {
    init_bitmap(inner,outer,n,masklo,maskhi,nmask,nshiftbits);
    int ntable = 1 << n;
    if (me == 0)
      fprintf(fp,"\n%s\nN %d BITMAP %.15g %.15g\n\n",arg[7],ntable,inner,outer);
    n = ntable;
  }

  double r,e,f,rsq;
  union_int_float_t rsq_lookup;

  for (int i = 0; i < n; i++) {
    if (style == RLINEAR) {
      r = inner + (outer-inner) * i/(n-1);
      rsq = r*r;
    } else if (style == RSQ) {
      rsq = inner*inner + (outer*outer - inner*inner) * i/(n-1);
      r = sqrt(rsq);
    } else if (style == BMP) {
      rsq_lookup.i = i << nshiftbits;
      rsq_lookup.i |= masklo;
      if (rsq_lookup.f < inner*inner) {
        rsq_lookup.i = i << nshiftbits;
        rsq_lookup.i |= maskhi;
      }
      rsq = rsq_lookup.f;
      r = sqrt(rsq);
    }

    if (rsq < cutsq[itype][jtype]) {
      e = single(0,1,itype,jtype,rsq,1.0,1.0,f);
      f *= r;
    } else e = f = 0.0;
    if (me == 0) fprintf(fp,"%d %.15g %.15g %.15g\n",i+1,r,e,f);
  }

  // restore original vecs that were swapped in for

  double *tmp;
  if (epair) epair->swap_eam(eamfp_hold,&tmp);
  if (atom->q) atom->q = q_hold;

  if (me == 0) fclose(fp);
}

/* ----------------------------------------------------------------------
   define bitmap parameters based on inner and outer cutoffs
------------------------------------------------------------------------- */

void Pair::init_bitmap(double inner, double outer, int ntablebits,
             int &masklo, int &maskhi, int &nmask, int &nshiftbits)
{
  if (sizeof(int) != sizeof(float))
    error->all(FLERR,"Bitmapped lookup tables require int/float be same size");

  if (ntablebits > (int)sizeof(float)*CHAR_BIT)
    error->all(FLERR,"Too many total bits for bitmapped lookup table");

  if (inner >= outer)
    error->warning(FLERR,"Table inner cutoff >= outer cutoff");

  int nlowermin = 1;
  while (!((pow(double(2),(double)nlowermin) <= inner*inner) &&
           (pow(double(2),(double)nlowermin+1.0) > inner*inner))) {
    if (pow(double(2),(double)nlowermin) <= inner*inner) nlowermin++;
    else nlowermin--;
  }

  int nexpbits = 0;
  double required_range = outer*outer / pow(double(2),(double)nlowermin);
  double available_range = 2.0;

  while (available_range < required_range) {
    nexpbits++;
    available_range = pow(double(2),pow(double(2),(double)nexpbits));
  }

  int nmantbits = ntablebits - nexpbits;

  if (nexpbits > (int)sizeof(float)*CHAR_BIT - FLT_MANT_DIG)
    error->all(FLERR,"Too many exponent bits for lookup table");
  if (nmantbits+1 > FLT_MANT_DIG)
    error->all(FLERR,"Too many mantissa bits for lookup table");
  if (nmantbits < 3) error->all(FLERR,"Too few bits for lookup table");

  nshiftbits = FLT_MANT_DIG - (nmantbits+1);

  nmask = 1;
  for (int j = 0; j < ntablebits+nshiftbits; j++) nmask *= 2;
  nmask -= 1;

  union_int_float_t rsq_lookup;
  rsq_lookup.f = outer*outer;
  maskhi = rsq_lookup.i & ~(nmask);
  rsq_lookup.f = inner*inner;
  masklo = rsq_lookup.i & ~(nmask);
}

/* ---------------------------------------------------------------------- */

void Pair::hessian_twobody(double fforce, double dfac, double delr[3], double phiTensor[6]) {
  int m = 0;
  for (int k=0; k<3; k++) {
    phiTensor[m] = fforce;
    for (int l=k; l<3; l++) {
      if (l>k) phiTensor[m] = 0;
      phiTensor[m++] += delr[k]*delr[l] * dfac;
    }
  }
}
/* ---------------------------------------------------------------------- */

double Pair::memory_usage()
{
  double bytes = comm->nthreads*maxeatom * sizeof(double);
  bytes += comm->nthreads*maxvatom*6 * sizeof(double);
  bytes += comm->nthreads*maxcvatom*9 * sizeof(double);
  return bytes;
}
<|MERGE_RESOLUTION|>--- conflicted
+++ resolved
@@ -70,11 +70,7 @@
   setflag = NULL;
   cutsq = NULL;
 
-<<<<<<< HEAD
-  ewaldflag = pppmflag = msmflag = dispersionflag = tip4pflag = dipoleflag = 0;
-=======
   ewaldflag = pppmflag = msmflag = dispersionflag = tip4pflag = dipoleflag = spinflag = 0;
->>>>>>> 5e3fe197
   reinitflag = 1;
   centroidstressflag = 4;
 
