# Doxyfile 1.8.15 -*- makefile -*-

DOXYFILE_ENCODING      = UTF-8
PROJECT_NAME           = "LAMMPS Programmer's Guide"
PROJECT_NUMBER         = "24 August 2020"
PROJECT_BRIEF          = "Documentation of the LAMMPS library interface and Python wrapper"
PROJECT_LOGO           = lammps-logo.png
CREATE_SUBDIRS         = NO
ALLOW_UNICODE_NAMES    = NO
OUTPUT_LANGUAGE        = English
OUTPUT_TEXT_DIRECTION  = LTR

BRIEF_MEMBER_DESC      = YES
REPEAT_BRIEF           = YES

ALWAYS_DETAILED_SEC    = NO
INLINE_INHERITED_MEMB  = NO
FULL_PATH_NAMES        = NO
INHERIT_DOCS           = YES
TAB_SIZE               = 2

# When enabled doxygen tries to link words that correspond to documented
# classes, or namespaces to their corresponding documentation. Such a link can
# be prevented in individual cases by putting a % sign in front of the word or
# globally by setting AUTOLINK_SUPPORT to NO.
# The default value is: YES.
AUTOLINK_SUPPORT       = YES

# If you use STL classes (i.e. std::string, std::vector, etc.) but do not want
# to include (a tag file for) the STL sources as input, then you should set this
# tag to YES in order to let doxygen match functions declarations and
# definitions whose arguments contain STL classes (e.g. func(std::string);
# versus func(std::string) {}). This also make the inheritance and collaboration
# diagrams that involve STL classes more complete and accurate.
# The default value is: NO.

BUILTIN_STL_SUPPORT    = YES
IDL_PROPERTY_SUPPORT   = NO

# The size of the symbol lookup cache can be set using LOOKUP_CACHE_SIZE. This
# cache is used to resolve symbols given their name and scope. Since this can be
# an expensive process and often the same symbol appears multiple times in the
# code, doxygen keeps a cache of pre-resolved symbols. If the cache is too small
# doxygen will become slower. If the cache is too large, memory is wasted. The
# cache size is given by this formula: 2^(16+LOOKUP_CACHE_SIZE). The valid range
# is 0..9, the default is 0, corresponding to a cache size of 2^16=65536
# symbols. At the end of a run doxygen will report the cache usage and suggest
# the optimal cache size from a speed point of view.
# Minimum value: 0, maximum value: 9, default value: 0.

LOOKUP_CACHE_SIZE      = 2

#---------------------------------------------------------------------------
# Build related configuration options
#---------------------------------------------------------------------------

# If the EXTRACT_ALL tag is set to YES, doxygen will assume all entities in
# documentation are documented, even if no documentation was available. Private
# class members and static file members will be hidden unless the
# EXTRACT_PRIVATE respectively EXTRACT_STATIC tags are set to YES.
# Note: This will also disable the warnings about undocumented members that are
# normally produced when WARNINGS is set to YES.
# The default value is: NO.

EXTRACT_ALL            = NO

# If the EXTRACT_PRIVATE tag is set to YES, all private members of a class will
# be included in the documentation.
# The default value is: NO.

EXTRACT_PRIVATE        = YES

# If the EXTRACT_PACKAGE tag is set to YES, all members with package or internal
# scope will be included in the documentation.
# The default value is: NO.

EXTRACT_PACKAGE        = YES

# If the EXTRACT_STATIC tag is set to YES, all static members of a file will be
# included in the documentation.
# The default value is: NO.

EXTRACT_STATIC         = YES

# If the EXTRACT_LOCAL_CLASSES tag is set to YES, classes (and structs) defined
# locally in source files will be included in the documentation. If set to NO,
# only classes defined in header files are included. Does not have any effect
# for Java sources.
# The default value is: YES.

EXTRACT_LOCAL_CLASSES  = YES

# If this flag is set to YES, the members of anonymous namespaces will be
# extracted and appear in the documentation as a namespace called
# 'anonymous_namespace{file}', where file will be replaced with the base name of
# the file that contains the anonymous namespace. By default anonymous namespace
# are hidden.
# The default value is: NO.

EXTRACT_ANON_NSPACES   = YES

# If the HIDE_UNDOC_MEMBERS tag is set to YES, doxygen will hide all
# undocumented members inside documented classes or files. If set to NO these
# members will be included in the various overviews, but no documentation
# section is generated. This option has no effect if EXTRACT_ALL is enabled.
# The default value is: NO.

HIDE_UNDOC_MEMBERS     = YES

# If the HIDE_UNDOC_CLASSES tag is set to YES, doxygen will hide all
# undocumented classes that are normally visible in the class hierarchy. If set
# to NO, these classes will be included in the various overviews. This option
# has no effect if EXTRACT_ALL is enabled.
# The default value is: NO.

HIDE_UNDOC_CLASSES     = YES

# If the HIDE_FRIEND_COMPOUNDS tag is set to YES, doxygen will hide all friend
# (class|struct|union) declarations. If set to NO, these declarations will be
# included in the documentation.
# The default value is: NO.

HIDE_FRIEND_COMPOUNDS  = NO

# If the HIDE_IN_BODY_DOCS tag is set to YES, doxygen will hide any
# documentation blocks found inside the body of a function. If set to NO, these
# blocks will be appended to the function's detailed documentation block.
# The default value is: NO.

HIDE_IN_BODY_DOCS      = NO

# The INTERNAL_DOCS tag determines if documentation that is typed after a
# \internal command is included. If the tag is set to NO then the documentation
# will be excluded. Set it to YES to include the internal documentation.
# The default value is: NO.

INTERNAL_DOCS          = NO

# If the CASE_SENSE_NAMES tag is set to NO then doxygen will only generate file
# names in lower-case letters. If set to YES, upper-case letters are also
# allowed. This is useful if you have classes or files whose names only differ
# in case and if your file system supports case sensitive file names. Windows
# and Mac users are advised to set this option to NO.
# The default value is: system dependent.

CASE_SENSE_NAMES       = YES

# If the HIDE_SCOPE_NAMES tag is set to NO then doxygen will show members with
# their full class and namespace scopes in the documentation. If set to YES, the
# scope will be hidden.
# The default value is: NO.

HIDE_SCOPE_NAMES       = YES

# If the HIDE_COMPOUND_REFERENCE tag is set to NO (default) then doxygen will
# append additional text to a page's title, such as Class Reference. If set to
# YES the compound reference will be hidden.
# The default value is: NO.

HIDE_COMPOUND_REFERENCE= NO

# If the SHOW_INCLUDE_FILES tag is set to YES then doxygen will put a list of
# the files that are included by a file in the documentation of that file.
# The default value is: YES.

SHOW_INCLUDE_FILES     = NO

# If the SHOW_GROUPED_MEMB_INC tag is set to YES then Doxygen will add for each
# grouped member an include statement to the documentation, telling the reader
# which file to include in order to use the member.
# The default value is: NO.

SHOW_GROUPED_MEMB_INC  = NO

# If the FORCE_LOCAL_INCLUDES tag is set to YES then doxygen will list include
# files with double quotes in the documentation rather than with sharp brackets.
# The default value is: NO.

FORCE_LOCAL_INCLUDES   = NO

# If the INLINE_INFO tag is set to YES then a tag [inline] is inserted in the
# documentation for inline members.
# The default value is: YES.

INLINE_INFO            = YES

# If the SORT_MEMBER_DOCS tag is set to YES then doxygen will sort the
# (detailed) documentation of file and class members alphabetically by member
# name. If set to NO, the members will appear in declaration order.
# The default value is: YES.

SORT_MEMBER_DOCS       = NO

# If the SORT_BRIEF_DOCS tag is set to YES then doxygen will sort the brief
# descriptions of file, namespace and class members alphabetically by member
# name. If set to NO, the members will appear in declaration order. Note that
# this will also influence the order of the classes in the class list.
# The default value is: NO.

SORT_BRIEF_DOCS        = NO

# If the SORT_MEMBERS_CTORS_1ST tag is set to YES then doxygen will sort the
# (brief and detailed) documentation of class members so that constructors and
# destructors are listed first. If set to NO the constructors will appear in the
# respective orders defined by SORT_BRIEF_DOCS and SORT_MEMBER_DOCS.
# Note: If SORT_BRIEF_DOCS is set to NO this option is ignored for sorting brief
# member documentation.
# Note: If SORT_MEMBER_DOCS is set to NO this option is ignored for sorting
# detailed member documentation.
# The default value is: NO.

SORT_MEMBERS_CTORS_1ST = NO

# If the SORT_GROUP_NAMES tag is set to YES then doxygen will sort the hierarchy
# of group names into alphabetical order. If set to NO the group names will
# appear in their defined order.
# The default value is: NO.

SORT_GROUP_NAMES       = NO

# If the SORT_BY_SCOPE_NAME tag is set to YES, the class list will be sorted by
# fully-qualified names, including namespaces. If set to NO, the class list will
# be sorted only by class name, not including the namespace part.
# Note: This option is not very useful if HIDE_SCOPE_NAMES is set to YES.
# Note: This option applies only to the class list, not to the alphabetical
# list.
# The default value is: NO.

SORT_BY_SCOPE_NAME     = NO

# If the STRICT_PROTO_MATCHING option is enabled and doxygen fails to do proper
# type resolution of all parameters of a function it will reject a match between
# the prototype and the implementation of a member function even if there is
# only one candidate or it is obvious which candidate to choose by doing a
# simple string match. By disabling STRICT_PROTO_MATCHING doxygen will still
# accept a match between prototype and implementation in such cases.
# The default value is: NO.

STRICT_PROTO_MATCHING  = NO

# The GENERATE_TODOLIST tag can be used to enable (YES) or disable (NO) the todo
# list. This list is created by putting \todo commands in the documentation.
# The default value is: YES.

GENERATE_TODOLIST      = YES

# The GENERATE_TESTLIST tag can be used to enable (YES) or disable (NO) the test
# list. This list is created by putting \test commands in the documentation.
# The default value is: YES.

GENERATE_TESTLIST      = YES

# The GENERATE_BUGLIST tag can be used to enable (YES) or disable (NO) the bug
# list. This list is created by putting \bug commands in the documentation.
# The default value is: YES.

GENERATE_BUGLIST       = YES

# The GENERATE_DEPRECATEDLIST tag can be used to enable (YES) or disable (NO)
# the deprecated list. This list is created by putting \deprecated commands in
# the documentation.
# The default value is: YES.

GENERATE_DEPRECATEDLIST= YES

# The ENABLED_SECTIONS tag can be used to enable conditional documentation
# sections, marked by \if <section_label> ... \endif and \cond <section_label>
# ... \endcond blocks.

ENABLED_SECTIONS       =

# The MAX_INITIALIZER_LINES tag determines the maximum number of lines that the
# initial value of a variable or macro / define can have for it to appear in the
# documentation. If the initializer consists of more lines than specified here
# it will be hidden. Use a value of 0 to hide initializers completely. The
# appearance of the value of individual variables and macros / defines can be
# controlled using \showinitializer or \hideinitializer command in the
# documentation regardless of this setting.
# Minimum value: 0, maximum value: 10000, default value: 30.

MAX_INITIALIZER_LINES  = 30

# Set the SHOW_USED_FILES tag to NO to disable the list of files generated at
# the bottom of the documentation of classes and structs. If set to YES, the
# list will mention the files that were used to generate the documentation.
# The default value is: YES.

SHOW_USED_FILES        = YES

# Set the SHOW_FILES tag to NO to disable the generation of the Files page. This
# will remove the Files entry from the Quick Index and from the Folder Tree View
# (if specified).
# The default value is: YES.

SHOW_FILES             = NO

# Set the SHOW_NAMESPACES tag to NO to disable the generation of the Namespaces
# page. This will remove the Namespaces entry from the Quick Index and from the
# Folder Tree View (if specified).
# The default value is: YES.

SHOW_NAMESPACES        = YES

# The FILE_VERSION_FILTER tag can be used to specify a program or script that
# doxygen should invoke to get the current version for each file (typically from
# the version control system). Doxygen will invoke the program by executing (via
# popen()) the command command input-file, where command is the value of the
# FILE_VERSION_FILTER tag, and input-file is the name of an input file provided
# by doxygen. Whatever the program writes to standard output is used as the file
# version. For an example see the documentation.

FILE_VERSION_FILTER    =

# The LAYOUT_FILE tag can be used to specify a layout file which will be parsed
# by doxygen. The layout file controls the global structure of the generated
# output files in an output format independent way. To create the layout file
# that represents doxygen's defaults, run doxygen with the -l option. You can
# optionally specify a file name after the option, if omitted DoxygenLayout.xml
# will be used as the name of the layout file.
#
# Note that if you run doxygen from a directory containing a file called
# DoxygenLayout.xml, doxygen will parse it automatically even if the LAYOUT_FILE
# tag is left empty.

LAYOUT_FILE            =

# The CITE_BIB_FILES tag can be used to specify one or more bib files containing
# the reference definitions. This must be a list of .bib files. The .bib
# extension is automatically appended if omitted. This requires the bibtex tool
# to be installed. See also https://en.wikipedia.org/wiki/BibTeX for more info.
# For LaTeX the style of the bibliography can be controlled using
# LATEX_BIB_STYLE. To use this feature you need bibtex and perl available in the
# search path. See also \cite for info how to create references.

CITE_BIB_FILES         =

#---------------------------------------------------------------------------
# Configuration options related to warning and progress messages
#---------------------------------------------------------------------------

# The QUIET tag can be used to turn on/off the messages that are generated to
# standard output by doxygen. If QUIET is set to YES this implies that the
# messages are off.
# The default value is: NO.

QUIET                  = NO

# The WARNINGS tag can be used to turn on/off the warning messages that are
# generated to standard error (stderr) by doxygen. If WARNINGS is set to YES
# this implies that the warnings are on.
#
# Tip: Turn warnings on while writing the documentation.
# The default value is: YES.

WARNINGS               = YES

# If the WARN_IF_UNDOCUMENTED tag is set to YES then doxygen will generate
# warnings for undocumented members. If EXTRACT_ALL is set to YES then this flag
# will automatically be disabled.
# The default value is: YES.

WARN_IF_UNDOCUMENTED   = YES

# If the WARN_IF_DOC_ERROR tag is set to YES, doxygen will generate warnings for
# potential errors in the documentation, such as not documenting some parameters
# in a documented function, or documenting parameters that don't exist or using
# markup commands wrongly.
# The default value is: YES.

WARN_IF_DOC_ERROR      = YES

# This WARN_NO_PARAMDOC option can be enabled to get warnings for functions that
# are documented, but have no documentation for their parameters or return
# value. If set to NO, doxygen will only warn about wrong or incomplete
# parameter documentation, but not about the absence of documentation. If
# EXTRACT_ALL is set to YES then this flag will automatically be disabled.
# The default value is: NO.

WARN_NO_PARAMDOC       = YES

# If the WARN_AS_ERROR tag is set to YES then doxygen will immediately stop when
# a warning is encountered.
# The default value is: NO.

WARN_AS_ERROR          = NO

# The WARN_FORMAT tag determines the format of the warning messages that doxygen
# can produce. The string should contain the $file, $line, and $text tags, which
# will be replaced by the file and line number from which the warning originated
# and the warning text. Optionally the format may contain $version, which will
# be replaced by the version of the file (if it could be obtained via
# FILE_VERSION_FILTER)
# The default value is: $file:$line: $text.

WARN_FORMAT            = "$file:$line: $text"

# The WARN_LOGFILE tag can be used to specify a file to which warning and error
# messages should be written. If left blank the output is written to standard
# error (stderr).

WARN_LOGFILE           = "../doxygen-warn.log"

#---------------------------------------------------------------------------
# Configuration options related to the input files
#---------------------------------------------------------------------------

# The INPUT tag is used to specify the files and/or directories that contain
# documented source files. You may enter file names like myfile.cpp or
# directories like /usr/src/myproject. Separate the files or directories with
# spaces. See also FILE_PATTERNS and EXTENSION_MAPPING
# Note: If this tag is empty the current directory is searched.

<<<<<<< HEAD
INPUT                  = @LAMMPS_SOURCE_DIR@/utils.cpp      \
                         @LAMMPS_SOURCE_DIR@/utils.h        \
                         @LAMMPS_SOURCE_DIR@/library.cpp    \
                         @LAMMPS_SOURCE_DIR@/library.h      \
                         @LAMMPS_SOURCE_DIR@/lammps.cpp     \
                         @LAMMPS_SOURCE_DIR@/lammps.h       \
                         @LAMMPS_SOURCE_DIR@/lmptype.h      \
                         @LAMMPS_SOURCE_DIR@/pointers.h     \
                         @LAMMPS_SOURCE_DIR@/atom.cpp       \
                         @LAMMPS_SOURCE_DIR@/atom.h         \
                         @LAMMPS_SOURCE_DIR@/input.cpp      \
                         @LAMMPS_SOURCE_DIR@/input.h        \
                         @LAMMPS_SOURCE_DIR@/tokenizer.cpp  \
                         @LAMMPS_SOURCE_DIR@/tokenizer.h    \
                         @LAMMPS_SOURCE_DIR@/math_eigen.h    \
                         @LAMMPS_SOURCE_DIR@/text_file_reader.cpp  \
                         @LAMMPS_SOURCE_DIR@/text_file_reader.h    \
                         @LAMMPS_SOURCE_DIR@/potential_file_reader.cpp  \
                         @LAMMPS_SOURCE_DIR@/potential_file_reader.h    \
=======
INPUT                  = @LAMMPS_SOURCE_DIR@/utils.cpp                 \
                         @LAMMPS_SOURCE_DIR@/utils.h                   \
                         @LAMMPS_SOURCE_DIR@/library.cpp               \
                         @LAMMPS_SOURCE_DIR@/library.h                 \
                         @LAMMPS_SOURCE_DIR@/lammps.cpp                \
                         @LAMMPS_SOURCE_DIR@/lammps.h                  \
                         @LAMMPS_SOURCE_DIR@/lmptype.h                 \
                         @LAMMPS_SOURCE_DIR@/atom.cpp                  \
                         @LAMMPS_SOURCE_DIR@/atom.h                    \
                         @LAMMPS_SOURCE_DIR@/input.cpp                 \
                         @LAMMPS_SOURCE_DIR@/input.h                   \
                         @LAMMPS_SOURCE_DIR@/tokenizer.cpp             \
                         @LAMMPS_SOURCE_DIR@/tokenizer.h               \
                         @LAMMPS_SOURCE_DIR@/text_file_reader.cpp      \
                         @LAMMPS_SOURCE_DIR@/text_file_reader.h        \
                         @LAMMPS_SOURCE_DIR@/potential_file_reader.cpp \
                         @LAMMPS_SOURCE_DIR@/potential_file_reader.h   \
                         @LAMMPS_SOURCE_DIR@/my_page.cpp               \
                         @LAMMPS_SOURCE_DIR@/my_page.h                 \
                         @LAMMPS_SOURCE_DIR@/my_pool_chunk.cpp         \
                         @LAMMPS_SOURCE_DIR@/my_pool_chunk.h           \
>>>>>>> cdd9d693

# The EXCLUDE_SYMLINKS tag can be used to select whether or not files or
# directories that are symbolic links (a Unix file system feature) are excluded
# from the input.
# The default value is: NO.

EXCLUDE_SYMLINKS       = YES

#---------------------------------------------------------------------------
# Configuration options related to output
#---------------------------------------------------------------------------

GENERATE_HTML          = NO
GENERATE_LATEX         = NO
GENERATE_XML           = YES
XML_OUTPUT             = xml
XML_PROGRAMLISTING     = YES
XML_NS_MEMB_FILE_SCOPE = NO

#---------------------------------------------------------------------------
# Configuration options related to the preprocessor
#---------------------------------------------------------------------------

# If the ENABLE_PREPROCESSING tag is set to YES, doxygen will evaluate all
# C-preprocessor directives found in the sources and include files.
# The default value is: YES.

#ENABLE_PREPROCESSING   = YES
ENABLE_PREPROCESSING   = NO

# If the MACRO_EXPANSION tag is set to YES, doxygen will expand all macro names
# in the source code. If set to NO, only conditional compilation will be
# performed. Macro expansion can be done in a controlled way by setting
# EXPAND_ONLY_PREDEF to YES.
# The default value is: NO.
# This tag requires that the tag ENABLE_PREPROCESSING is set to YES.

MACRO_EXPANSION        = NO

# If the EXPAND_ONLY_PREDEF and MACRO_EXPANSION tags are both set to YES then
# the macro expansion is limited to the macros specified with the PREDEFINED and
# EXPAND_AS_DEFINED tags.
# The default value is: NO.
# This tag requires that the tag ENABLE_PREPROCESSING is set to YES.

EXPAND_ONLY_PREDEF     = NO

# If the SEARCH_INCLUDES tag is set to YES, the include files in the
# INCLUDE_PATH will be searched if a #include is found.
# The default value is: YES.
# This tag requires that the tag ENABLE_PREPROCESSING is set to YES.

SEARCH_INCLUDES        = YES

# The INCLUDE_PATH tag can be used to specify one or more directories that
# contain include files that are not input files but should be processed by the
# preprocessor.
# This tag requires that the tag SEARCH_INCLUDES is set to YES.

INCLUDE_PATH           =

# You can use the INCLUDE_FILE_PATTERNS tag to specify one or more wildcard
# patterns (like *.h and *.hpp) to filter out the header-files in the
# directories. If left blank, the patterns specified with FILE_PATTERNS will be
# used.
# This tag requires that the tag ENABLE_PREPROCESSING is set to YES.

INCLUDE_FILE_PATTERNS  =

# The PREDEFINED tag can be used to specify one or more macro names that are
# defined before the preprocessor is started (similar to the -D option of e.g.
# gcc). The argument of the tag is a list of macros of the form: name or
# name=definition (no spaces). If the definition and the "=" are omitted, "=1"
# is assumed. To prevent a macro definition from being undefined via #undef or
# recursively expanded use the := operator instead of the = operator.
# This tag requires that the tag ENABLE_PREPROCESSING is set to YES.

PREDEFINED             =

# If the MACRO_EXPANSION and EXPAND_ONLY_PREDEF tags are set to YES then this
# tag can be used to specify a list of macro names that should be expanded. The
# macro definition that is found in the sources will be used. Use the PREDEFINED
# tag if you want to use a different macro definition that overrules the
# definition found in the source code.
# This tag requires that the tag ENABLE_PREPROCESSING is set to YES.

EXPAND_AS_DEFINED      =

# If the SKIP_FUNCTION_MACROS tag is set to YES then doxygen's preprocessor will
# remove all references to function-like macros that are alone on a line, have
# an all uppercase name, and do not end with a semicolon. Such function macros
# are typically used for boiler-plate code, and will confuse the parser if not
# removed.
# The default value is: YES.
# This tag requires that the tag ENABLE_PREPROCESSING is set to YES.

SKIP_FUNCTION_MACROS   = YES
<|MERGE_RESOLUTION|>--- conflicted
+++ resolved
@@ -410,27 +410,6 @@
 # spaces. See also FILE_PATTERNS and EXTENSION_MAPPING
 # Note: If this tag is empty the current directory is searched.
 
-<<<<<<< HEAD
-INPUT                  = @LAMMPS_SOURCE_DIR@/utils.cpp      \
-                         @LAMMPS_SOURCE_DIR@/utils.h        \
-                         @LAMMPS_SOURCE_DIR@/library.cpp    \
-                         @LAMMPS_SOURCE_DIR@/library.h      \
-                         @LAMMPS_SOURCE_DIR@/lammps.cpp     \
-                         @LAMMPS_SOURCE_DIR@/lammps.h       \
-                         @LAMMPS_SOURCE_DIR@/lmptype.h      \
-                         @LAMMPS_SOURCE_DIR@/pointers.h     \
-                         @LAMMPS_SOURCE_DIR@/atom.cpp       \
-                         @LAMMPS_SOURCE_DIR@/atom.h         \
-                         @LAMMPS_SOURCE_DIR@/input.cpp      \
-                         @LAMMPS_SOURCE_DIR@/input.h        \
-                         @LAMMPS_SOURCE_DIR@/tokenizer.cpp  \
-                         @LAMMPS_SOURCE_DIR@/tokenizer.h    \
-                         @LAMMPS_SOURCE_DIR@/math_eigen.h    \
-                         @LAMMPS_SOURCE_DIR@/text_file_reader.cpp  \
-                         @LAMMPS_SOURCE_DIR@/text_file_reader.h    \
-                         @LAMMPS_SOURCE_DIR@/potential_file_reader.cpp  \
-                         @LAMMPS_SOURCE_DIR@/potential_file_reader.h    \
-=======
 INPUT                  = @LAMMPS_SOURCE_DIR@/utils.cpp                 \
                          @LAMMPS_SOURCE_DIR@/utils.h                   \
                          @LAMMPS_SOURCE_DIR@/library.cpp               \
@@ -452,7 +431,7 @@
                          @LAMMPS_SOURCE_DIR@/my_page.h                 \
                          @LAMMPS_SOURCE_DIR@/my_pool_chunk.cpp         \
                          @LAMMPS_SOURCE_DIR@/my_pool_chunk.h           \
->>>>>>> cdd9d693
+                         @LAMMPS_SOURCE_DIR@/math_eigen.h              \
 
 # The EXCLUDE_SYMLINKS tag can be used to select whether or not files or
 # directories that are symbolic links (a Unix file system feature) are excluded
