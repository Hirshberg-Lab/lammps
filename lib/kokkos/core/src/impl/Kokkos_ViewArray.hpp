--- conflicted
+++ resolved
@@ -108,34 +108,6 @@
 namespace Impl {
 
 /** \brief  View mapping for non-specialized data type and standard layout */
-<<<<<<< HEAD
-template< class Traits >
-class ViewMapping< Traits , Kokkos::Array<> >
-{
-private:
-
-  template< class , class ... > friend class ViewMapping ;
-  template< class , class ... > friend class Kokkos::View ;
-
-  typedef ViewOffset< typename Traits::dimension
-                    , typename Traits::array_layout
-                    , void
-                    >  offset_type ;
-
-  typedef typename Traits::value_type::pointer handle_type ;
-
-  handle_type  m_impl_handle ;
-  offset_type  m_impl_offset ;
-  size_t       m_stride ;
-
-  typedef typename Traits::value_type::value_type scalar_type ;
-
-  typedef Kokkos::Array< scalar_type ,KOKKOS_INVALID_INDEX , Kokkos::Array<>::contiguous >  contiguous_reference ;
-  typedef Kokkos::Array< scalar_type ,KOKKOS_INVALID_INDEX , Kokkos::Array<>::strided >     strided_reference ;
-
-  enum { is_contiguous_reference =
-    ( Traits::rank == 0 ) || ( std::is_same< typename Traits::array_layout , Kokkos::LayoutRight >::value ) };
-=======
 template <class Traits>
 class ViewMapping<Traits, Kokkos::Array<> > {
  private:
@@ -168,7 +140,6 @@
         (Traits::rank == 0) || (std::is_same<typename Traits::array_layout,
                                              Kokkos::LayoutRight>::value)
   };
->>>>>>> 5e3fe197
 
   enum { Array_N = Traits::value_type::size() };
   enum { Array_S = is_contiguous_reference ? Array_N : 1 };
@@ -477,14 +448,6 @@
  public:
   // Can only convert to View::array_type
 
-<<<<<<< HEAD
-  enum { is_assignable = std::is_same< typename DstTraits::data_type ,    typename SrcTraits::scalar_array_type >::value &&
-                         std::is_same< typename DstTraits::array_layout , typename SrcTraits::array_layout >::value };
-
-  typedef Kokkos::Impl::SharedAllocationTracker  TrackType ;
-  typedef ViewMapping< DstTraits , void >  DstType ;
-  typedef ViewMapping< SrcTraits , Kokkos::Array<> >  SrcType ;
-=======
   enum {
     is_assignable_data_type =
         std::is_same<typename DstTraits::data_type,
@@ -502,7 +465,6 @@
   typedef Kokkos::Impl::SharedAllocationTracker TrackType;
   typedef ViewMapping<DstTraits, void> DstType;
   typedef ViewMapping<SrcTraits, Kokkos::Array<> > SrcType;
->>>>>>> 5e3fe197
 
   KOKKOS_INLINE_FUNCTION
   static void assign(DstType &dst, const SrcType &src,
@@ -562,7 +524,6 @@
   }
 };
 
-
 //----------------------------------------------------------------------------
 //----------------------------------------------------------------------------
 
